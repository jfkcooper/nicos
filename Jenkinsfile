--- conflicted
+++ resolved
@@ -4,15 +4,10 @@
 
 project = "nicos"
 
-<<<<<<< HEAD
-container_build_nodes = [
-  'centos7-release': ContainerBuildNode.getDefaultContainerBuildNode('centos7-gcc11')
-=======
 python = "python3.6"
 
 container_build_nodes = [
   'centos7-release': ContainerBuildNode.getDefaultContainerBuildNode('centos7'),
->>>>>>> c5e76f23
 ]
 
 
@@ -28,11 +23,7 @@
     artifactDaysToKeepStr: '',
     artifactNumToKeepStr: num_artifacts_to_keep,
     daysToKeepStr: '',
-<<<<<<< HEAD
-    numToKeepStr: ''
-=======
     numToKeepStr: num_artifacts_to_keep
->>>>>>> c5e76f23
   ]
 ]]);
 
@@ -50,19 +41,6 @@
 
   pipeline_builder.stage("${container.key}: Dependencies") {
     def conan_remote = "ess-dmsc-local"
-<<<<<<< HEAD
-    // Install test related stuff separately as we don't need all the other dev stuff
-    // Also need to install some dependencies relating to other facilities.
-    container.sh """
-      which python
-      python -m venv venv
-      . venv/bin/activate
-      python -m pip install --upgrade pip
-      python --version
-      python -m pip install -r ${project}/nicos_ess/requirements.txt
-      python -m pip install pytest pytest-timeout mock lxml Pillow
-      python -m pip install 'requests<2.30.0'
-=======
     // If we all install all of NICOS requirements then we hit some problems.
     // As a workaround we are more strict on what is installed.
     container.sh """
@@ -71,27 +49,18 @@
       pip install --user -r ${project}/requirements-gui.txt
       pip install --user -r ${project}/nicos_ess/requirements.txt
       pip install --user pillow h5py astropy opencv-python-headless
->>>>>>> c5e76f23
     """
   } // stage
 
   pipeline_builder.stage("${container.key}: Test") {
     def test_output = "TestResults.xml"
     container.sh """
-<<<<<<< HEAD
-      . venv/bin/activate
-      cd ${project}/test
-      python -m pytest --junitxml=${test_output} --ignore=nicos_sinq
-    """
-    container.copyFrom("${project}/test/${test_output}", ".")
-=======
       ${python} --version
       cd ${project}
       export NICOS_QT=5
       ${python} -m pytest --junitxml=${test_output}
     """
     container.copyFrom("${project}/${test_output}", ".")
->>>>>>> c5e76f23
     xunit thresholds: [failed(unstableThreshold: '0')], tools: [JUnit(deleteOutputFiles: true, pattern: '*.xml', skipNoTestFiles: false, stopProcessingIfError: false)]
   } // stage
 
