#  -*- coding: utf-8 -*-

description = 'Arm 1 (NRSE)'
group = 'optional'

taco_base = '//resedasrv.reseda.frm2/reseda'
tango_base = 'tango://resedahw2.reseda.frm2:10000/reseda'

devices = dict(
    arm1_rot_mot = device('nicos.devices.tango.Motor',
        description = 'Rotation arm 1 (motor)',
        tangodevice = '%s/arm1/2theta' % tango_base,
        fmtstr = '%.3f',
        lowlevel = True,
    ),
    arm1_rot_enc = device('nicos.devices.taco.Coder',
        description = 'Rotation arm 1 (encoder)',
        tacodevice = '%s/enc/arm1' % taco_base,
        fmtstr = '%.3f',
        lowlevel = True,
    ),
    arm1_rot_air = device('nicos.devices.tango.DigitalOutput',
        description = 'Rotation arm 1 (air)',
        tangodevice = '%s/iobox/plc_air_a1' % tango_base,
        fmtstr = '%d',
        lowlevel = True,
    ),
    arm1_rot = device('nicos_mlz.mira.devices.axis.HoveringAxis',
        description = 'Rotation arm 1',
        motor = 'arm1_rot_mot',
        coder = 'arm1_rot_enc',
        switch = 'arm1_rot_air',
        startdelay = 2.0,
        stopdelay = 2.0,
        fmtstr = '%.2f',
        precision = 0.05,
        pollinterval = 60,
        maxage = 119,
<<<<<<< HEAD
        unit = u'\xb0',
=======
        unit = u'deg',
>>>>>>> d39814d0
    ),
    T_arm1_coil1 = device('nicos.devices.tango.AnalogInput',
        description = 'Arm 1 coil 1 temperature',
        tangodevice = '%s/iobox/plc_t_arm1coil1' % tango_base,
        fmtstr = '%.1f',
        pollinterval = 10,
        maxage = 21,
<<<<<<< HEAD
        unit = u'\xb0C',
=======
        unit = u'degC',
>>>>>>> d39814d0
    ),
    T_arm1_coil2 = device('nicos.devices.tango.AnalogInput',
        description = 'Arm 1 coil 2 temperature',
        tangodevice = '%s/iobox/plc_t_arm1coil2' % tango_base,
        fmtstr = '%.1f',
        pollinterval = 10,
        maxage = 21,
<<<<<<< HEAD
        unit = u'\xb0C',
=======
        unit = u'degC',
>>>>>>> d39814d0
    ),
    T_arm1_coil3 = device('nicos.devices.tango.AnalogInput',
        description = 'Arm 1 coil 3 temperature',
        tangodevice = '%s/iobox/plc_t_arm1coil3' % tango_base,
        fmtstr = '%.1f',
        pollinterval = 10,
        maxage = 21,
<<<<<<< HEAD
        unit = u'\xb0C',
=======
        unit = u'degC',
>>>>>>> d39814d0
    ),
    T_arm1_coil4 = device('nicos.devices.tango.AnalogInput',
        description = 'Arm 1 coil 4 temperature',
        tangodevice = '%s/iobox/plc_t_arm1coil4' % tango_base,
        fmtstr = '%.1f',
        pollinterval = 10,
        maxage = 21,
<<<<<<< HEAD
        unit = u'\xb0C',
=======
        unit = u'degC',
>>>>>>> d39814d0
    ),
)<|MERGE_RESOLUTION|>--- conflicted
+++ resolved
@@ -36,11 +36,7 @@
         precision = 0.05,
         pollinterval = 60,
         maxage = 119,
-<<<<<<< HEAD
-        unit = u'\xb0',
-=======
         unit = u'deg',
->>>>>>> d39814d0
     ),
     T_arm1_coil1 = device('nicos.devices.tango.AnalogInput',
         description = 'Arm 1 coil 1 temperature',
@@ -48,11 +44,7 @@
         fmtstr = '%.1f',
         pollinterval = 10,
         maxage = 21,
-<<<<<<< HEAD
-        unit = u'\xb0C',
-=======
         unit = u'degC',
->>>>>>> d39814d0
     ),
     T_arm1_coil2 = device('nicos.devices.tango.AnalogInput',
         description = 'Arm 1 coil 2 temperature',
@@ -60,11 +52,7 @@
         fmtstr = '%.1f',
         pollinterval = 10,
         maxage = 21,
-<<<<<<< HEAD
-        unit = u'\xb0C',
-=======
         unit = u'degC',
->>>>>>> d39814d0
     ),
     T_arm1_coil3 = device('nicos.devices.tango.AnalogInput',
         description = 'Arm 1 coil 3 temperature',
@@ -72,11 +60,7 @@
         fmtstr = '%.1f',
         pollinterval = 10,
         maxage = 21,
-<<<<<<< HEAD
-        unit = u'\xb0C',
-=======
         unit = u'degC',
->>>>>>> d39814d0
     ),
     T_arm1_coil4 = device('nicos.devices.tango.AnalogInput',
         description = 'Arm 1 coil 4 temperature',
@@ -84,10 +68,6 @@
         fmtstr = '%.1f',
         pollinterval = 10,
         maxage = 21,
-<<<<<<< HEAD
-        unit = u'\xb0C',
-=======
         unit = u'degC',
->>>>>>> d39814d0
     ),
 )