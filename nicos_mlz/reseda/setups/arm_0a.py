--- conflicted
+++ resolved
@@ -11,11 +11,7 @@
         description = 'Arm 0 (A) coil 1 temperature',
         tangodevice = '%s/iobox/plc_t_arm0acoil1' % tango_base,
         fmtstr = '%.1f',
-<<<<<<< HEAD
-        unit = u'\xb0C',
-=======
         unit = u'degC',
->>>>>>> d39814d0
         pollinterval = 10,
         maxage = 21,
 
@@ -24,11 +20,7 @@
         description = 'Arm 0 (A) coil 2 temperature',
         tangodevice = '%s/iobox/plc_t_arm0acoil2' % tango_base,
         fmtstr = '%.1f',
-<<<<<<< HEAD
-        unit = u'\xb0C',
-=======
         unit = u'degC',
->>>>>>> d39814d0
         pollinterval = 10,
         maxage = 21,
     ),
