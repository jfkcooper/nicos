--- conflicted
+++ resolved
@@ -110,14 +110,8 @@
         self.toolBarMain.addWidget(self.instrument_label)
 
     def set_icons(self):
-<<<<<<< HEAD
-        self.actionUser.setIcon(
-            get_icon('settings_applications-24px.svg'))
-        self.actionEmergencyStop.setIcon(get_icon('emergency_stop.svg'))
-=======
         self.actionUser.setIcon(get_icon('settings_applications-24px.svg'))
         self.actionEmergencyStop.setIcon(get_icon('emergency_stop-24px.svg'))
->>>>>>> 6a9e0d78
         self.actionConnect.setIcon(get_icon('power-24px.svg'))
         self.actionExit.setIcon(get_icon('exit_to_app-24px.svg'))
         self.actionViewOnly.setIcon(get_icon('lock-24px.svg'))
