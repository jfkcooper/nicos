--- conflicted
+++ resolved
@@ -30,14 +30,9 @@
     SetupsPanel as DefaultSetupsPanel, combineUsers, splitUsers
 from nicos.clients.gui.utils import loadUi
 from nicos.core import ConfigurationError
-<<<<<<< HEAD
-from nicos.guisupport.qt import QDialogButtonBox, QMessageBox, Qt, pyqtSlot
-from nicos.utils import decodeAny, findResource
-
-=======
 from nicos.guisupport.qt import QDialogButtonBox, QMessageBox, Qt, pyqtSignal, \
     pyqtSlot
->>>>>>> 9938dc4a
+from nicos.utils import findResource, decodeAny
 from nicos_ess.gui import uipath
 
 
@@ -74,11 +69,7 @@
     """
 
     panelName = 'Experiment setup'
-<<<<<<< HEAD
-=======
-    ui = '%s/panels/ui_files/setup_exp.ui' % uipath
     exp_proposal_activated = pyqtSignal()
->>>>>>> 9938dc4a
 
     def __init__(self, parent, client, options):
         Panel.__init__(self, parent, client, options)
@@ -233,12 +224,7 @@
         self._update_proposal_info()
 
         self.applyWarningLabel.setVisible(False)
-<<<<<<< HEAD
-        self.mainwindow.exp_proposal_activated.emit()
-=======
-        self.is_exp_props_edited = [False] * self.num_experiment_props_opts
         self.exp_proposal_activated.emit()
->>>>>>> 9938dc4a
 
     def _update_title(self, changes):
         if self.new_proposal_settings.title != self.old_proposal_settings.title:
@@ -275,7 +261,6 @@
             self.client.run('SetMailReceivers(%s)' %
                             ', '.join(map(repr, notifications)))
             changes.append('New mail receivers set.')
-
 
     @pyqtSlot()
     def on_queryDBButton_clicked(self):
@@ -347,7 +332,6 @@
 
     @pyqtSlot()
     def on_notifEmails_textChanged(self):
-<<<<<<< HEAD
         self.new_proposal_settings.notifications = \
             self.notifEmails.toPlainText().strip().splitlines()
         self._check_for_changes()
@@ -359,29 +343,6 @@
         else:
             self.applyWarningLabel.setVisible(False)
             self.applyButton.setEnabled(False)
-=======
-        value = self.notifEmails.toPlainText().strip()
-        self.is_exp_props_edited[6] = value != self._defined_emails
-        self._set_warning_visibility()
-
-    @pyqtSlot()
-    def on_dataEmails_textChanged(self):
-        value = self.dataEmails.toPlainText().strip()
-        self.is_exp_props_edited[7] = value != self._defined_data_emails
-        self._set_warning_visibility()
-
-    def _get_proposal_data(self, props_key):
-        # returns empty string in case key not found or value of key is None
-        return self._orig_propinfo.get(props_key, '') or ''
-
-    def _apply_warning_status(self, value, index, props_curr_val):
-        self.is_exp_props_edited[index] = \
-            value != props_curr_val
-        self._set_warning_visibility()
-
-    def _set_warning_visibility(self):
-        self.applyWarningLabel.setVisible(any(self.is_exp_props_edited))
->>>>>>> 9938dc4a
 
 
 class SetupsPanel(DefaultSetupsPanel):
