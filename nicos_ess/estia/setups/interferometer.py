description = 'Prototype interferometer measurement'

etalon_prefix = 'ESTIA-Sel1:Mech-GU-001'

devices = dict(
    pilot_laser=device(
        'nicos_ess.estia.devices.multiline.PilotLaser',
        description='Pilot laser',
        pvprefix=etalon_prefix,
        readpv=f'{etalon_prefix}:LaserReady-R',
        switchstates={
            'enable': 1,
            'disable': 0
        },
        switchpvs={
            'read': f'{etalon_prefix}:RedPilotLaser-S',
            'write': f'{etalon_prefix}:RedPilotLaser-S'
        },
        visibility=()
    ),
    # ih1=device(
    #     'nicos_ess.estia.devices.attocube.IDS3010Axis',
    #     axis=1,
    #     description='Horizontal IF axis top',
    #     readpv='ESTIA-ATTOCUBE-001:Axis1:Displacement_RBV',
    #     pvprefix='ESTIA-ATTOCUBE-001'
    # ),
    # ih2=device(
    #     'nicos_ess.estia.devices.attocube.IDS3010Axis',
    #     axis=2,
    #     description='Horizontal IF axis bottom',
    #     readpv='ESTIA-ATTOCUBE-001:Axis2:Displacement_RBV',
    #     pvprefix='ESTIA-ATTOCUBE-001'
    # ),
    # ih3=device(
    #     'nicos_ess.estia.devices.attocube.IDS3010Axis',
    #     axis=3,
    #     description='Cart position top',
    #     readpv='ESTIA-ATTOCUBE-001:Axis3:Displacement_RBV',
    #     pvprefix='ESTIA-ATTOCUBE-001'
    # ),
    # dhtop=device(
    #     'nicos_ess.estia.devices.attocube.MirrorDistance',
    #     axis='ih1',
    #     description='Horizontal distance top',
    # ),
    # dhbottom=device(
    #     'nicos_ess.estia.devices.attocube.MirrorDistance',
    #     axis='ih2',
    #     description='Horizontal distance bottom',
    # ),
    env_humidity=device(
        'nicos.devices.epics.pva.EpicsReadable',
        description='Environmental humidity',
        readpv=f'{etalon_prefix}:EnvDataHum-R',
        visibility=(),
        pollinterval=None,
        monitor=True,
        pva=True,
    ),
    env_pressure=device(
        'nicos.devices.epics.pva.EpicsReadable',
        description='Environmental pressure',
        readpv=f'{etalon_prefix}:EnvDataPress-R',
        visibility=(),
        pollinterval=None,
        monitor=True,
        pva=True,
    ),
    env_temperature=device(
        'nicos.devices.epics.pva.EpicsReadable',
        description='Environmental temperature',
        readpv=f'{etalon_prefix}:EnvDataTemp-R',
        visibility=(),
        pollinterval=None,
        monitor=True,
        pva=True,
    ),
    temp_1=device(
        'nicos.devices.epics.pva.EpicsReadable',
        description='First temperature sensor',
<<<<<<< HEAD
        readpv=f'{etalon_prefix}:TempSensorS1-R'
=======
        readpv='ESTIA-ETALON-001:TempSensorS1-R',
        pollinterval=None,
        monitor=True,
        pva=True,
>>>>>>> 86148b9b
    ),
    temp_2=device(
        'nicos.devices.epics.pva.EpicsReadable',
        description='Second temperature sensor',
<<<<<<< HEAD
        readpv=f'{etalon_prefix}:TempSensorS2-R'
=======
        readpv='ESTIA-ETALON-001:TempSensorS2-R',
        pollinterval=None,
        monitor=True,
        pva=True,
>>>>>>> 86148b9b
    ),
    temp_3=device(
        'nicos.devices.epics.pva.EpicsReadable',
        description='Third temperature sensor',
<<<<<<< HEAD
        readpv=f'{etalon_prefix}:TempSensorS3-R'
=======
        readpv='ESTIA-ETALON-001:TempSensorS3-R',
        pollinterval=None,
        monitor=True,
        pva=True,
>>>>>>> 86148b9b
    ),
    temp_4=device(
        'nicos.devices.epics.pva.EpicsReadable',
        description='Fourth emperature sensor',
<<<<<<< HEAD
        readpv=f'{etalon_prefix}:TempSensorS4-R'
=======
        readpv='ESTIA-ETALON-001:TempSensorS4-R',
        pollinterval=None,
        monitor=True,
        pva=True,

>>>>>>> 86148b9b
    ),
    multiline=device(
        'nicos_ess.estia.devices.multiline.MultilineController',
        description='Multiline interferometer controller',
        pvprefix=etalon_prefix,
        readpv=f'{etalon_prefix}:SelectedChannels-R',
        pilot_laser='pilot_laser',
        temperature='env_temperature',
        pressure='env_pressure',
        humidity='env_humidity'
    ),
)

channels = [17, 18, 19, 20, 21, 22, 23, 24, 27, 28]

for ch in channels:
    devices[f'ch{ch:02}'] = device(
        'nicos_ess.estia.devices.multiline.MultilineChannel',
        description=f'Value of channel {ch}',
        readpv=f'{etalon_prefix}:Ch{ch}DataLength-R',
        latest_valid_pv=f'{etalon_prefix}:Ch{ch}DataLenValid-R',
        gain_pv=f'{etalon_prefix}:Ch{ch}Gain-R',
        unit='mm',
    )<|MERGE_RESOLUTION|>--- conflicted
+++ resolved
@@ -79,51 +79,35 @@
     temp_1=device(
         'nicos.devices.epics.pva.EpicsReadable',
         description='First temperature sensor',
-<<<<<<< HEAD
         readpv=f'{etalon_prefix}:TempSensorS1-R'
-=======
         readpv='ESTIA-ETALON-001:TempSensorS1-R',
         pollinterval=None,
         monitor=True,
         pva=True,
->>>>>>> 86148b9b
     ),
     temp_2=device(
         'nicos.devices.epics.pva.EpicsReadable',
         description='Second temperature sensor',
-<<<<<<< HEAD
         readpv=f'{etalon_prefix}:TempSensorS2-R'
-=======
-        readpv='ESTIA-ETALON-001:TempSensorS2-R',
         pollinterval=None,
         monitor=True,
         pva=True,
->>>>>>> 86148b9b
     ),
     temp_3=device(
         'nicos.devices.epics.pva.EpicsReadable',
         description='Third temperature sensor',
-<<<<<<< HEAD
         readpv=f'{etalon_prefix}:TempSensorS3-R'
-=======
-        readpv='ESTIA-ETALON-001:TempSensorS3-R',
         pollinterval=None,
         monitor=True,
         pva=True,
->>>>>>> 86148b9b
     ),
     temp_4=device(
         'nicos.devices.epics.pva.EpicsReadable',
         description='Fourth emperature sensor',
-<<<<<<< HEAD
         readpv=f'{etalon_prefix}:TempSensorS4-R'
-=======
-        readpv='ESTIA-ETALON-001:TempSensorS4-R',
         pollinterval=None,
         monitor=True,
         pva=True,
-
->>>>>>> 86148b9b
     ),
     multiline=device(
         'nicos_ess.estia.devices.multiline.MultilineController',
