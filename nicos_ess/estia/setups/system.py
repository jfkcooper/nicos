description = 'system setup'

group = 'lowlevel'

sysconfig = dict(
    cache='localhost',
    instrument='ESTIA',
    experiment='Exp',
<<<<<<< HEAD
    datasinks=['conssink', 'daemonsink', 'liveview', 'local_filesink'],
=======
    datasinks=['conssink', 'daemonsink', 'liveview', 'FileWriterControl'],
>>>>>>> ba2b4acd
)

modules = ['nicos.commands.standard', 'nicos_ess.commands']

devices = dict(
    ESTIA=device(
        'nicos.devices.instrument.Instrument',
        description='instrument object',
        instrument='ESTIA',
        responsible='Artur Glavic <artur.glavic@psi.ch>',
    ),
    Sample=device(
        'nicos_ess.devices.sample.EssSample',
        description='The currently used sample',
    ),
<<<<<<< HEAD
    # Exp=device('nicos_ess.devices.experiment.EssExperiment',
    #            description='experiment object',
    #            dataroot='/opt/nicos-data',
    #            filewriter_root='/ess/data/ymir',
    #            sample='Sample',
    #            cache_filepath='/opt/nicos-data/estia/cached_proposals.json'),
    Exp=device('nicos.devices.experiment.Experiment',
        description='experiment object',
        dataroot='/ess/ecdc/nicos-core/data',
        sendmail=False,
        serviceexp='p0',
        sample='Sample',
    ),
=======
    Exp=device('nicos_ess.devices.experiment.EssExperiment',
               description='experiment object',
               dataroot='/opt/nicos-data',
               sample='Sample',
               cache_filepath='/opt/nicos-data/cached_proposals.json'),
>>>>>>> ba2b4acd
    conssink=device(
        'nicos_ess.devices.datasinks.console_scan_sink.ConsoleScanSink'),
    liveview=device('nicos.devices.datasinks.LiveViewSink', ),
    daemonsink=device('nicos.devices.datasinks.DaemonSink', ),
    Space=device(
        'nicos.devices.generic.FreeSpace',
        description='The amount of free space for storing data',
        path=None,
        minfree=5,
<<<<<<< HEAD
=======
    ),
    KafkaForwarderStatus=device(
        'nicos_ess.devices.forwarder.EpicsKafkaForwarder',
        description='Monitors the status of the Forwarder',
        statustopic='estia_forwarder_status',
        brokers=['10.100.1.19:8093'],
>>>>>>> ba2b4acd
    ),
    # KafkaForwarderStatus=device(
    #     'nicos_ess.devices.forwarder.EpicsKafkaForwarder',
    #     description='Monitors the status of the Forwarder',
    #     statustopic='estia_forwarder_status',
    #     brokers=['10.100.1.19:8093'],
    # ),
    NexusStructure_Basic=device(
        'nicos_ess.devices.datasinks.nexus_structure.NexusStructureJsonFile',
        description='Provides the NeXus structure',
        nexus_config_path="nicos_ess/estia/nexus/nexus_config.json",
        visibility=(),
    ),
<<<<<<< HEAD
    NexusStructure=device(
        'nicos.devices.generic.DeviceAlias',
        devclass=
        'nicos_ess.devices.datasinks.nexus_structure.NexusStructureJsonFile',
    ),
    local_filesink=device(
        'nicos.devices.datasinks.AsciiScanfileSink',
        subdir='scans',
        filenametemplate=['estia_commissioning_%(scancounter)08d.dat'],
=======
    FileWriterStatus=device(
        'nicos_ess.devices.datasinks.file_writer.FileWriterStatus',
        description='Status of the file-writer',
        brokers=['10.100.1.19:8093'],
        statustopic='estia_filewriter',
        unit='',
    ),
    FileWriterControl=device(
        'nicos_ess.devices.datasinks.file_writer.FileWriterControlSink',
        description='Control for the file-writer',
        brokers=['10.100.1.19:8093'],
        pool_topic='ess_filewriter_pool',
        status='FileWriterStatus',
        nexus='NexusStructure',
        use_instrument_directory=True,
    ),
    SciChat=device(
        'nicos_ess.devices.scichat.ScichatBot',
        description='Sends messages to SciChat',
        brokers=['10.100.1.19:8093'],
>>>>>>> ba2b4acd
    ),

        # FileWriterStatus=device(
    #     'nicos_ess.devices.datasinks.file_writer.FileWriterStatus',
    #     description='Status of the file-writer',
    #     brokers=['10.100.1.19:8093'],
    #     statustopic='estia_filewriter',
    #     unit='',
    # ),
    # FileWriterControl=device(
    #     'nicos_ess.devices.datasinks.file_writer.FileWriterControlSink',
    #     description='Control for the file-writer',
    #     brokers=['10.100.1.19:8093'],
    #     pool_topic='ess_filewriter_pool',
    #     status='FileWriterStatus',
    #     nexus='NexusStructure',
    #     use_instrument_directory=True,
    # ),
    # SciChat=device(
    #     'nicos_ess.devices.scichat.ScichatBot',
    #     description='Sends messages to SciChat',
    #     brokers=['10.100.1.19:8093'],
    # ),
)<|MERGE_RESOLUTION|>--- conflicted
+++ resolved
@@ -6,14 +6,12 @@
     cache='localhost',
     instrument='ESTIA',
     experiment='Exp',
-<<<<<<< HEAD
-    datasinks=['conssink', 'daemonsink', 'liveview', 'local_filesink'],
-=======
-    datasinks=['conssink', 'daemonsink', 'liveview', 'FileWriterControl'],
->>>>>>> ba2b4acd
+    datasinks=['conssink', 'daemonsink', 'liveview', 'FileWriterControl', 'local_filesink'],
 )
 
 modules = ['nicos.commands.standard', 'nicos_ess.commands']
+
+includes = ['temp']
 
 devices = dict(
     ESTIA=device(
@@ -26,27 +24,11 @@
         'nicos_ess.devices.sample.EssSample',
         description='The currently used sample',
     ),
-<<<<<<< HEAD
-    # Exp=device('nicos_ess.devices.experiment.EssExperiment',
-    #            description='experiment object',
-    #            dataroot='/opt/nicos-data',
-    #            filewriter_root='/ess/data/ymir',
-    #            sample='Sample',
-    #            cache_filepath='/opt/nicos-data/estia/cached_proposals.json'),
-    Exp=device('nicos.devices.experiment.Experiment',
-        description='experiment object',
-        dataroot='/ess/ecdc/nicos-core/data',
-        sendmail=False,
-        serviceexp='p0',
-        sample='Sample',
-    ),
-=======
     Exp=device('nicos_ess.devices.experiment.EssExperiment',
                description='experiment object',
                dataroot='/opt/nicos-data',
                sample='Sample',
                cache_filepath='/opt/nicos-data/cached_proposals.json'),
->>>>>>> ba2b4acd
     conssink=device(
         'nicos_ess.devices.datasinks.console_scan_sink.ConsoleScanSink'),
     liveview=device('nicos.devices.datasinks.LiveViewSink', ),
@@ -56,39 +38,19 @@
         description='The amount of free space for storing data',
         path=None,
         minfree=5,
-<<<<<<< HEAD
-=======
     ),
     KafkaForwarderStatus=device(
         'nicos_ess.devices.forwarder.EpicsKafkaForwarder',
         description='Monitors the status of the Forwarder',
         statustopic='estia_forwarder_status',
         brokers=['10.100.1.19:8093'],
->>>>>>> ba2b4acd
     ),
-    # KafkaForwarderStatus=device(
-    #     'nicos_ess.devices.forwarder.EpicsKafkaForwarder',
-    #     description='Monitors the status of the Forwarder',
-    #     statustopic='estia_forwarder_status',
-    #     brokers=['10.100.1.19:8093'],
-    # ),
-    NexusStructure_Basic=device(
+    NexusStructure=device(
         'nicos_ess.devices.datasinks.nexus_structure.NexusStructureJsonFile',
         description='Provides the NeXus structure',
         nexus_config_path="nicos_ess/estia/nexus/nexus_config.json",
         visibility=(),
     ),
-<<<<<<< HEAD
-    NexusStructure=device(
-        'nicos.devices.generic.DeviceAlias',
-        devclass=
-        'nicos_ess.devices.datasinks.nexus_structure.NexusStructureJsonFile',
-    ),
-    local_filesink=device(
-        'nicos.devices.datasinks.AsciiScanfileSink',
-        subdir='scans',
-        filenametemplate=['estia_commissioning_%(scancounter)08d.dat'],
-=======
     FileWriterStatus=device(
         'nicos_ess.devices.datasinks.file_writer.FileWriterStatus',
         description='Status of the file-writer',
@@ -105,32 +67,14 @@
         nexus='NexusStructure',
         use_instrument_directory=True,
     ),
+    local_filesink=device(
+        'nicos.devices.datasinks.AsciiScanfileSink',
+        subdir='scans',
+        filenametemplate=['estia_commissioning_%(scancounter)08d.dat'],
+    ),
     SciChat=device(
         'nicos_ess.devices.scichat.ScichatBot',
         description='Sends messages to SciChat',
         brokers=['10.100.1.19:8093'],
->>>>>>> ba2b4acd
     ),
-
-        # FileWriterStatus=device(
-    #     'nicos_ess.devices.datasinks.file_writer.FileWriterStatus',
-    #     description='Status of the file-writer',
-    #     brokers=['10.100.1.19:8093'],
-    #     statustopic='estia_filewriter',
-    #     unit='',
-    # ),
-    # FileWriterControl=device(
-    #     'nicos_ess.devices.datasinks.file_writer.FileWriterControlSink',
-    #     description='Control for the file-writer',
-    #     brokers=['10.100.1.19:8093'],
-    #     pool_topic='ess_filewriter_pool',
-    #     status='FileWriterStatus',
-    #     nexus='NexusStructure',
-    #     use_instrument_directory=True,
-    # ),
-    # SciChat=device(
-    #     'nicos_ess.devices.scichat.ScichatBot',
-    #     description='Sends messages to SciChat',
-    #     brokers=['10.100.1.19:8093'],
-    # ),
 )