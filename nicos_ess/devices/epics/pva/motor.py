--- conflicted
+++ resolved
@@ -41,10 +41,12 @@
     record. The PV names for the fields of the record (readback, speed, etc.)
     are derived by combining the motorpv-parameter with the predefined field
     names.
+
     The errorbitpv and reseterrorpv can be provided optionally in case the
     controller supports reporting errors and a reset-mechanism that tries to
     recover from certain errors. If present, these are used when calling the
     reset()-method.
+
     Another optional PV is the errormsgpv, which contains an error message that
     may originate from the motor controller or the IOC. If it is present,
     doStatus uses it for some of the status messages.
@@ -92,16 +94,10 @@
                   settable=False,
                   userparam=False,
                   mandatory=False),
-<<<<<<< HEAD
-
         'temp':   Param('Motor internal temperature sensor.', type=float,
                         mandatory=False, settable=False, userparam=True, unit='°C', fmtstr='%.2f'),
         'temppv': Param('Optional PV with temperature sensor value.', type=pvname,
                         mandatory=False, settable=False, userparam=False),
-        'pvdesc': Param('Description of motor in EPICS', type=str,
-                        mandatory=False, settable=False, userparam=False),
-        }
-=======
         'position_deadband':
             Param('Acceptable distance between target and final position.',
                   type=float,
@@ -117,7 +113,6 @@
                   userparam=False,
                   mandatory=False),
     }
->>>>>>> ba2b4acd
 
     parameter_overrides = {
         # readpv and writepv are determined automatically from the base PV
@@ -132,7 +127,7 @@
         # Units are set by EPICS, so cannot be changed
         'unit': Override(mandatory=False, settable=False, volatile=True),
         'description': Override(mandatory=False, settable=False, volatile=True),
-        }
+    }
 
     _motor_status = (status.OK, '')
 
@@ -160,12 +155,9 @@
         'units': 'EGU',
         'alarm_status': 'STAT',
         'alarm_severity': 'SEVR',
-<<<<<<< HEAD
-        'pvdesc': 'DESC',
-=======
         'position_deadband': 'RDBD',
         'description': 'DESC',
->>>>>>> ba2b4acd
+        'pvdesc': 'DESC',
     }
 
     _cache_relations = {
@@ -174,7 +166,7 @@
         'writepv': 'target',
         'temppv': 'temp',
         'pvdesc': 'pvdesc',
-        }
+    }
 
     def doInit(self, mode):
         self._lock = threading.Lock()
@@ -191,6 +183,7 @@
         """
         Implementation of inherited method to automatically account for fields
         present in motor record.
+
         :return: List of PV aliases.
         """
         pvs = set(self._record_fields.keys())
@@ -233,6 +226,7 @@
         Implementation of inherited method that translates between PV aliases
         and actual PV names. Automatically adds a prefix to the PV name
         according to the motorpv parameter.
+
         :param pvparam: PV alias.
         :return: Actual PV name.
         """
@@ -310,7 +304,6 @@
             return self._get_pv('temppv')
         else:
             return 0.
-
 
     def doStatus(self, maxage=0):
         with self._lock:
@@ -331,10 +324,9 @@
         if self.powerautopv:
             powerauto_enabled = self._get_pv('powerautopv')
         else:
-            powerauto_enabled = 1
-
-        # TODO: ECDC to check how this should actually work, manual disable is possible
-        if not powerauto_enabled or not self._get_pv('enable'):
+            powerauto_enabled = 0
+
+        if not powerauto_enabled and not self._get_pv('enable'):
             return status.WARN, 'motor is not enabled'
 
         miss = self._get_pv('miss')
