# *****************************************************************************
# NICOS, the Networked Instrument Control System of the MLZ
# Copyright (c) 2009-2023 by the NICOS contributors (see AUTHORS)
#
# This program is free software; you can redistribute it and/or modify it under
# the terms of the GNU General Public License as published by the Free Software
# Foundation; either version 2 of the License, or (at your option) any later
# version.
#
# This program is distributed in the hope that it will be useful, but WITHOUT
# ANY WARRANTY; without even the implied warranty of MERCHANTABILITY or FITNESS
# FOR A PARTICULAR PURPOSE.  See the GNU General Public License for more
# details.
#
# You should have received a copy of the GNU General Public License along with
# this program; if not, write to the Free Software Foundation, Inc.,
# 59 Temple Place, Suite 330, Boston, MA  02111-1307  USA
#
# Module authors:
#   Matt Clarke <matt.clarke@ess.eu>
#   Kenan Muric <kenan.muric@ess.eu>
#
# *****************************************************************************
import copy
import json
import time

from nicos import session
from nicos.core import Device, NicosError, Override, Param, relative_path

from nicos_ess.nexus.converter import NexusTemplateConverter


class NexusStructureProvider(Device):

    parameter_overrides = {
        'visibility':
            Override(default=()),
    }

    def get_structure(self, dataset):
        raise NotImplementedError('must implement get_structure method')


class NexusStructureJsonFile(NexusStructureProvider):
    parameters = {
        'nexus_config_path':
            Param('NeXus configuration filepath',
                  type=relative_path,
                  mandatory=True,
                  userparam=True,
                  settable=True),
    }

    def get_structure(self, dataset):
        structure = self._load_structure()
        structure = self._filter_structure(structure)
        structure = self._insert_metadata(
            structure,
            dataset.metainfo,
            dataset.counter,
        )
        return structure

    def _load_structure(self):
        with open(self.nexus_config_path, 'r', encoding='utf-8') as file:
            structure = file.read()
        return structure

    def _filter_structure(self, structure):
        loaded_devices = [str(dev) for dev in session.devices]
        nexus_alias = session.getDevice('NexusStructure').alias

        structure = json.loads(structure)
        self._filter_items(structure, self._are_required_devices_loaded,
                           loaded_devices)
        self._filter_items(structure, self._is_nexus_alias_correct,
                           nexus_alias)
        return json.dumps(structure)

    def _filter_items(self, data, condition_func, condition_arg):
        data['children'] = [
            item for item in data['children']
            if condition_func(item, condition_arg)
            ]

        for item in data['children']:
            if 'children' in item:
                self._filter_items(item, condition_func, condition_arg)

    def _are_required_devices_loaded(self, item, loaded_devices):
        if not isinstance(item, dict) or 'required_devices' not in item:
            return True

        return all(
            dev in loaded_devices
            for dev in item['required_devices']
        )

    def _is_nexus_alias_correct(self, item, nexus_alias):
        if not isinstance(item, dict) or not item.get('required_nexus'):
            return True

        return item['required_nexus'] == nexus_alias

    def _insert_metadata(self, structure, metainfo, counter):
        structure = structure.replace('$TITLE$', metainfo[('Exp', 'title')][0])
        structure = structure.replace('$EXP_ID$',
                                      metainfo[('Exp', 'proposal')][0])
        structure = structure.replace('$ENTRY_ID$', str(counter))
        structure = structure.replace('$JOB_ID$',
                                      metainfo[('Exp', 'job_id')][0])
        structure = self._insert_users(structure, metainfo)
        structure = self._insert_samples(structure, metainfo)
        return structure

    def _generate_nxclass_template(self,
                                   nx_class,
                                   prefix,
                                   entities,
                                   skip_keys=None):
        temp = []
        for entity in entities:
            entity_name = entity.get('name', '').replace(' ', '')
            if not entity_name:
                continue

            result = {
                'type': 'group',
                'name': f'{prefix}_{entity_name}',
                'attributes': {
                    'NX_class': nx_class
                },
                'children': [],
            }
            for n, v in entity.items():
                if skip_keys and n in skip_keys:
                    continue
                result['children'].append({
                    'module': 'dataset',
                    'config': {
                        'name': n,
                        'values': v,
                        'dtype': 'string'
                    }
                })
            temp.append(json.dumps(result))
        return ','.join(temp) if temp else ''

    def _insert_samples(self, structure, metainfo):
<<<<<<< HEAD
        if ('Sample', 'samples') not in metainfo:
            return structure
=======
        samples_info = metainfo.get(('Sample', 'samples'))
        if not samples_info:
            return structure

>>>>>>> ba2b4acd
        samples_str = self._generate_nxclass_template(
            'NXsample', 'sample', samples_info[0].values(),
            skip_keys=['number_of'])

        if samples_str:
            structure = structure.replace('"$SAMPLES$"', samples_str)
        return structure

    def _insert_users(self, structure, metainfo):
        users_str = self._generate_nxclass_template(
            'NXuser',
            'user',
            metainfo[('Exp', 'users')][0],
        )
        if users_str:
            structure = structure.replace('"$USERS$"', users_str)
        return structure


class NexusStructureAreaDetector(NexusStructureJsonFile):
    """
    This class adds some extra consideration to instrument setups with
    area detectors with changing image size (e.g. neutron or light tomography).
    """
    parameters = {
        'area_det_collector_device':
            Param('Area collector device name',
                  type=str,
                  mandatory=True,
                  userparam=True,
                  settable=True),
    }

    def get_structure(self, dataset):
        structure = NexusStructureJsonFile._load_structure(self)
        structure = NexusStructureJsonFile._insert_metadata(
            self,
            structure,
            dataset.metainfo,
            dataset.counter,
        )
        structure = self._add_area_detector_array_size(structure)
        return structure

    def _add_area_detector_array_size(self, structure):
        structure = json.loads(structure)
        self._replace_area_detector_placeholder(structure)
        return json.dumps(structure)

    def _replace_area_detector_placeholder(self, data):
        for item in data['children']:
            if 'config' in item and 'array_size' in item['config']:
                if item['config']['array_size'] == '$AREADET$':
                    item['config']['array_size'] = []
                    for val in self._get_detector_device_array_size(
                            item['config']):
                        item['config']['array_size'].append(val)
            if 'children' in item:
                self._replace_area_detector_placeholder(item)

    def _get_detector_device_array_size(self, json_config):
        area_detector_collector = session.getDevice(
            self.area_det_collector_device)
        return area_detector_collector.get_array_size(json_config['topic'],
                                                      json_config['source'])


class NexusStructureTemplate(NexusStructureProvider):
    parameters = {
        'templatesmodule':
            Param('Python module containing NeXus nexus_templates',
                  type=str,
                  mandatory=True),
        'templatename':
            Param('Template name from the nexus_templates module',
                  type=str,
                  mandatory=True),
    }

    _templates = []
    _template = None

    def doInit(self, mode):
        self.log.info(self.templatesmodule)
        self._templates = __import__(self.templatesmodule,
                                     fromlist=[self.templatename])
        self.log.info('Finished importing nexus_templates')
        self.set_template(self.templatename)

    def set_template(self, val):
        """
        Sets the template from the given template modules.
        Parses the template using *parserclass* method parse. The parsed
        root, event kafka streams and device placeholders are then set.
        :param val: template name
        """
        if not hasattr(self._templates, val):
            raise NicosError('Template %s not found in module %s' %
                             (val, self.templatesmodule))

        self._template = getattr(self._templates, val)

        if self.templatename != val:
            self._setROParam('templatename', val)

    def _add_start_time(self, dataset):
        if ('dataset', 'starttime') not in dataset.metainfo:
            start_time = time.strftime('%Y-%m-%d %H:%M:%S',
                                       time.localtime(dataset.started))
            dataset.metainfo[('dataset',
                              'starttime')] = (start_time, start_time, '',
                                               'general')

    def get_structure(self, dataset):
        template = copy.deepcopy(self._template)
        self._add_start_time(dataset)
        converter = NexusTemplateConverter()
        structure = converter.convert(template, dataset.metainfo)
        return json.dumps(structure)<|MERGE_RESOLUTION|>--- conflicted
+++ resolved
@@ -148,15 +148,10 @@
         return ','.join(temp) if temp else ''
 
     def _insert_samples(self, structure, metainfo):
-<<<<<<< HEAD
-        if ('Sample', 'samples') not in metainfo:
-            return structure
-=======
         samples_info = metainfo.get(('Sample', 'samples'))
         if not samples_info:
             return structure
 
->>>>>>> ba2b4acd
         samples_str = self._generate_nxclass_template(
             'NXsample', 'sample', samples_info[0].values(),
             skip_keys=['number_of'])
