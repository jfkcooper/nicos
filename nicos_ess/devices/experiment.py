# *****************************************************************************
# NICOS, the Networked Instrument Control System of the MLZ
# Copyright (c) 2009-2021 by the NICOS contributors (see AUTHORS)
#
# This program is free software; you can redistribute it and/or modify it under
# the terms of the GNU General Public License as published by the Free Software
# Foundation; either version 2 of the License, or (at your option) any later
# version.
#
# This program is distributed in the hope that it will be useful, but WITHOUT
# ANY WARRANTY; without even the implied warranty of MERCHANTABILITY or FITNESS
# FOR A PARTICULAR PURPOSE.  See the GNU General Public License for more
# details.
#
# You should have received a copy of the GNU General Public License along with
# this program; if not, write to the Free Software Foundation, Inc.,
# 59 Temple Place, Suite 330, Boston, MA  02111-1307  USA
#
# Module authors:
#   Matt Clarke <matt.clarke@ess.eu>
#
# *****************************************************************************

"""ESS Experiment device."""

import os
import time

from yuos_query.exceptions import BaseYuosException
from yuos_query.yuos_client import YuosClient

<<<<<<< HEAD
from nicos.core import Override, Param
=======
from nicos import session
from nicos.core import SIMULATION, Override, Param, UsageError, listof, \
    mailaddress
>>>>>>> ba2b4acd
from nicos.devices.experiment import Experiment
from nicos.utils import createThread


class EssExperiment(Experiment):
    parameters = {
<<<<<<< HEAD
        'server_url': Param('URL of the proposal system',
            type=str, category='experiment', mandatory=True,
        ),
        'instrument': Param('The instrument name in the proposal system',
            type=str, category='experiment', mandatory=True,
        ),
        'cache_filepath': Param('Path to the proposal cache',
            type=str, category='experiment', mandatory=True,
        ),
        'update_interval': Param('Time interval (in hrs.) for cache updates',
            default=1.0, type=float)
=======
        'cache_filepath':
            Param('Path to the proposal cache',
                  type=str,
                  category='experiment',
                  mandatory=True,
                  userparam=False),
        'update_interval':
            Param('Time interval (in hrs.) for cache updates',
                  default=1.0,
                  type=float,
                  userparam=False)
>>>>>>> ba2b4acd
    }

    parameter_overrides = {
        'propprefix': Override(default=''),
        'serviceexp': Override(default='Service'),
<<<<<<< HEAD
        'sendmail': Override(default=False),
        'zipdata': Override(default=False),
=======
        'sendmail': Override(default=False, settable=False),
        'zipdata': Override(default=False, settable=False),
        'users': Override(default=[], type=listof(dict)),
        'localcontact': Override(default=[], type=listof(dict)),
        'title': Override(settable=True),
        'elog': Override(default=False, settable=False),
>>>>>>> ba2b4acd
    }

    def doInit(self, mode):
        Experiment.doInit(self, mode)
        self._client = None
<<<<<<< HEAD
        self._update_cache_worker = createThread(
            'update_cache', self._update_cache, start=False)
        # Get secret from the environment
        token = os.environ.get('YUOS_TOKEN')
        if token:
            try:
                self._client = YuosClient(
                    self.server_url, token, self.instrument, self.cache_filepath)
                self._update_cache_worker.start()
            except BaseYuosException as error:
                self.log.warn(f'QueryDB not available: {error}')
=======
        self._update_cache_worker = createThread('update_cache',
                                                 self._update_cache,
                                                 start=False)
        try:
            self._client = YuosCacheClient.create(self.cache_filepath)
            self._update_cache_worker.start()
        except Exception as error:
            self.log.warning('proposal look-up not available: %s', error)

    def doReadTitle(self):
        return self.propinfo.get('title', '')

    def doReadUsers(self):
        return self.propinfo.get('users', [])

    def doReadLocalcontact(self):
        return self.propinfo.get('localcontacts', [])

    def new(self, proposal, title=None, localcontact=None, user=None, **kwds):
        if self._mode == SIMULATION:
            raise UsageError('Simulating switching experiments is not '
                             'supported!')

        proposal = str(proposal)

        if not proposal.isnumeric():
            raise UsageError('Proposal ID must be numeric')

        # Handle back compatibility
        users = user if user else kwds.get('users', [])
        localcontacts = localcontact if localcontact \
            else kwds.get('localcontacts', [])

        self._check_users(users)
        self._check_local_contacts(localcontacts)

        # combine all arguments into the keywords dict
        kwds['proposal'] = proposal
        kwds['title'] = str(title) if title else ''
        kwds['localcontacts'] = localcontacts
        kwds['users'] = users

        # give an opportunity to check proposal database etc.
        propinfo = self._newPropertiesHook(proposal, kwds)
        self._setROParam('propinfo', propinfo)
        self._setROParam('proposal', proposal)
        self.proptype = 'service' if proposal == '0' else 'user'

        # Update cached values of the volatile parameters
        self._pollParam('title')
        self._pollParam('localcontact')
        self._pollParam('users')
        self._newSetupHook()
        session.experimentCallback(self.proposal, None)

    def update(self, title=None, users=None, localcontacts=None):
        self._check_users(users)
        self._check_local_contacts(localcontacts)
        title = str(title) if title else ''
        Experiment.update(self, title, users, localcontacts)

    def proposalpath_of(self, proposal):
        return path.join(session.instrument.name.lower(), time.strftime('%Y'),
                         proposal, 'raw')

    def _check_users(self, users):
        if not users:
            return
        if not isinstance(users, list):
            raise UsageError('users must be supplied as a list')

        for user in users:
            if not user.get('name'):
                raise KeyError('user name must be supplied')
            mailaddress(user.get('email', ''))

    def _check_local_contacts(self, contacts):
        if not contacts:
            return
        if not isinstance(contacts, list):
            raise UsageError('local contacts must be supplied as a list')
        for contact in contacts:
            if not contact.get('name'):
                raise KeyError('local contact name must be supplied')
            mailaddress(contact.get('email', ''))

    def finish(self):
        self.new(0, 'Service mode')
        self.sample.set_samples({})
>>>>>>> ba2b4acd

    def _canQueryProposals(self):
        if self._client:
            return True

    def _update_cache(self):
        while True:
            # Client instantiation updates the cache. Thus wait before updating
            time.sleep(self.update_interval * 3600)
            self._client.update_cache()

    def _queryProposals(self, query=None, kwds=None):
        if not query:
            raise RuntimeError('Please enter a valid proposal ID or federal ID')

        if query[0].isdigit():
            results = self._query_by_id(query)
        else:
            results = self._query_by_fed_id(query)

        if not results:
            raise RuntimeError(f'could not find corresponding proposal(s) for '
                               f'{query}')
        return [{
            'proposal': str(proposal.id),
            'title': proposal.title,
            'users': self._extract_users(proposal),
            'localcontacts': [],
            'samples': self._extract_samples(proposal),
            'dataemails': [],
            'notif_emails': [],
            'errors': [],
            'warnings': [],
        } for proposal in results]

    def _query_by_id(self, proposal):
        try:
            result = self._client.proposal_by_id(proposal)
            return [result] if result else []
        except BaseYuosException as error:
            self.log.error(f'{error}')
            raise

    def _query_by_fed_id(self, name):
        try:
            return self._client.proposals_for_user(name)
        except BaseYuosException as error:
            self.log.error(f'{error}')
            raise

    def _extract_samples(self, query_result):
        samples = []
        for sample in query_result.samples:
            samples.append({
                'name': sample.name,
                'formula': sample.formula,
                'number of': sample.number,
                'mass/volume':
                    f'{sample.mass_or_volume[0]} {sample.mass_or_volume[1]}'.strip(),
                'density': f'{sample.density[0]} {sample.density[1]}'.strip(),
            })
        return samples

    def _extract_users(self, query_result):
        users = []
        for first, last, _ in query_result.users:
            users.append(
                {
                    'name': f'{first} {last}',
                    'email': '',
                    'affiliation': '',
                }
            )
        if query_result.proposer:
            first, last, _ = query_result.proposer
            users.append(
                {
                    'name': f'{first} {last}',
                    'email': '',
                    'affiliation': '',
                }
            )
        return users

    def new(self, *args, **kwargs):  # pylint: disable=signature-differs
        Experiment.new(self, *args, **kwargs)
        if self.proptype == 'service':
            self.sample.clear()<|MERGE_RESOLUTION|>--- conflicted
+++ resolved
@@ -1,6 +1,6 @@
 # *****************************************************************************
 # NICOS, the Networked Instrument Control System of the MLZ
-# Copyright (c) 2009-2021 by the NICOS contributors (see AUTHORS)
+# Copyright (c) 2009-2023 by the NICOS contributors (see AUTHORS)
 #
 # This program is free software; you can redistribute it and/or modify it under
 # the terms of the GNU General Public License as published by the Free Software
@@ -20,41 +20,23 @@
 #   Matt Clarke <matt.clarke@ess.eu>
 #
 # *****************************************************************************
-
 """ESS Experiment device."""
 
-import os
 import time
+from os import path
 
 from yuos_query.exceptions import BaseYuosException
-from yuos_query.yuos_client import YuosClient
-
-<<<<<<< HEAD
-from nicos.core import Override, Param
-=======
+from yuos_query.yuos_client import YuosCacheClient
+
 from nicos import session
 from nicos.core import SIMULATION, Override, Param, UsageError, listof, \
     mailaddress
->>>>>>> ba2b4acd
 from nicos.devices.experiment import Experiment
 from nicos.utils import createThread
 
 
 class EssExperiment(Experiment):
     parameters = {
-<<<<<<< HEAD
-        'server_url': Param('URL of the proposal system',
-            type=str, category='experiment', mandatory=True,
-        ),
-        'instrument': Param('The instrument name in the proposal system',
-            type=str, category='experiment', mandatory=True,
-        ),
-        'cache_filepath': Param('Path to the proposal cache',
-            type=str, category='experiment', mandatory=True,
-        ),
-        'update_interval': Param('Time interval (in hrs.) for cache updates',
-            default=1.0, type=float)
-=======
         'cache_filepath':
             Param('Path to the proposal cache',
                   type=str,
@@ -66,41 +48,23 @@
                   default=1.0,
                   type=float,
                   userparam=False)
->>>>>>> ba2b4acd
     }
 
     parameter_overrides = {
         'propprefix': Override(default=''),
+        'proptype': Override(settable=True),
         'serviceexp': Override(default='Service'),
-<<<<<<< HEAD
-        'sendmail': Override(default=False),
-        'zipdata': Override(default=False),
-=======
         'sendmail': Override(default=False, settable=False),
         'zipdata': Override(default=False, settable=False),
         'users': Override(default=[], type=listof(dict)),
         'localcontact': Override(default=[], type=listof(dict)),
         'title': Override(settable=True),
         'elog': Override(default=False, settable=False),
->>>>>>> ba2b4acd
     }
 
     def doInit(self, mode):
         Experiment.doInit(self, mode)
         self._client = None
-<<<<<<< HEAD
-        self._update_cache_worker = createThread(
-            'update_cache', self._update_cache, start=False)
-        # Get secret from the environment
-        token = os.environ.get('YUOS_TOKEN')
-        if token:
-            try:
-                self._client = YuosClient(
-                    self.server_url, token, self.instrument, self.cache_filepath)
-                self._update_cache_worker.start()
-            except BaseYuosException as error:
-                self.log.warn(f'QueryDB not available: {error}')
-=======
         self._update_cache_worker = createThread('update_cache',
                                                  self._update_cache,
                                                  start=False)
@@ -190,92 +154,82 @@
     def finish(self):
         self.new(0, 'Service mode')
         self.sample.set_samples({})
->>>>>>> ba2b4acd
 
     def _canQueryProposals(self):
         if self._client:
             return True
+        return False
 
     def _update_cache(self):
         while True:
-            # Client instantiation updates the cache. Thus wait before updating
+            self._client.update_cache()
             time.sleep(self.update_interval * 3600)
-            self._client.update_cache()
-
-    def _queryProposals(self, query=None, kwds=None):
-        if not query:
-            raise RuntimeError('Please enter a valid proposal ID or federal ID')
-
-        if query[0].isdigit():
-            results = self._query_by_id(query)
+
+    def _queryProposals(self, proposal=None, kwds=None):
+        if not kwds:
+            return []
+        if kwds.get('admin', False):
+            results = self._get_all_proposals()
         else:
-            results = self._query_by_fed_id(query)
-
-        if not results:
-            raise RuntimeError(f'could not find corresponding proposal(s) for '
-                               f'{query}')
+            results = self._query_by_fed_id(kwds.get('fed_id', ''))
+
         return [{
-            'proposal': str(proposal.id),
-            'title': proposal.title,
-            'users': self._extract_users(proposal),
+            'proposal': str(prop.id),
+            'title': prop.title,
+            'users': self._extract_users(prop),
             'localcontacts': [],
-            'samples': self._extract_samples(proposal),
+            'samples': self._extract_samples(prop),
             'dataemails': [],
             'notif_emails': [],
             'errors': [],
             'warnings': [],
-        } for proposal in results]
-
-    def _query_by_id(self, proposal):
-        try:
-            result = self._client.proposal_by_id(proposal)
-            return [result] if result else []
-        except BaseYuosException as error:
-            self.log.error(f'{error}')
-            raise
+        } for prop in results]
 
     def _query_by_fed_id(self, name):
         try:
             return self._client.proposals_for_user(name)
         except BaseYuosException as error:
-            self.log.error(f'{error}')
+            self.log.error('%s', error)
+            raise
+
+    def _get_all_proposals(self):
+        try:
+            return self._client.all_proposals()
+        except BaseYuosException as error:
+            self.log.error('%s', error)
             raise
 
     def _extract_samples(self, query_result):
         samples = []
         for sample in query_result.samples:
+            mass = f'{sample.mass_or_volume[0]} {sample.mass_or_volume[1]}'.strip(
+            )
+            density = f'{sample.density[0]} {sample.density[1]}'.strip()
             samples.append({
                 'name': sample.name,
                 'formula': sample.formula,
-                'number of': sample.number,
-                'mass/volume':
-                    f'{sample.mass_or_volume[0]} {sample.mass_or_volume[1]}'.strip(),
-                'density': f'{sample.density[0]} {sample.density[1]}'.strip(),
+                'number_of': sample.number,
+                'mass_volume': mass,
+                'density': density
             })
         return samples
 
     def _extract_users(self, query_result):
         users = []
-        for first, last, _ in query_result.users:
-            users.append(
-                {
-                    'name': f'{first} {last}',
-                    'email': '',
-                    'affiliation': '',
-                }
-            )
+        for first, last, fed_id, org in query_result.users:
+            users.append(self._create_user(f'{first} {last}', '', org, fed_id))
         if query_result.proposer:
-            first, last, _ = query_result.proposer
-            users.append(
-                {
-                    'name': f'{first} {last}',
-                    'email': '',
-                    'affiliation': '',
-                }
-            )
+            first, last, fed_id, org = query_result.proposer
+            users.append(self._create_user(f'{first} {last}', '', org, fed_id))
         return users
 
-    def new(self, *args, **kwargs):  # pylint: disable=signature-differs
-        Experiment.new(self, *args, **kwargs)
-        if self.proptype == 'service':
-            self.sample.clear()+    def _create_user(self, name, email, affiliation, fed_id):
+        return {
+            'name': name,
+            'email': email,
+            'affiliation': affiliation,
+            'facility_user_id': fed_id
+        }
+
+    def get_samples(self):
+        return [dict(x) for x in self.sample.samples.values()]