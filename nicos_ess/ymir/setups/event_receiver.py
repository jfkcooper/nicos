--- conflicted
+++ resolved
@@ -1,22 +1,9 @@
 description = 'Event Receiver setup.'
 
-pv_root = 'Utg-Ymir:TS-EVR-01:'
+pv_root = 'YMIR-TS:Ctrl-EVR-01:'
 
 devices = dict(
     EVR_time=device(
-<<<<<<< HEAD
-        'nicos_ess.devices.epics.pva.EpicsStringReadable',
-        readpv='{}Time-Valid-Sts'.format(pv_root),
-        description='Status of the EVR timing'),
-    EVR_link=device(
-        'nicos_ess.devices.epics.pva.EpicsStringReadable',
-        readpv='{}Link-Sts'.format(pv_root),
-        description='Status of link to EVG'),
-    NTP_DIFF=device(
-        'nicos_ess.devices.epics.pva.EpicsReadable',
-        readpv='FS:timeDiffnsNTPEVR:01'.format(pv_root),
-        description='The difference between the Utgård EVR and the NTP client'),
-=======
         'nicos.devices.epics.pva.EpicsStringReadable',
         description='Status of the EVR timing',
         readpv='{}Time-Valid-Sts'.format(pv_root),
@@ -40,5 +27,4 @@
         description='EFU connection status',
         ipconfig='172.30.242.39:8011',
     ),
->>>>>>> ba2b4acd
 )