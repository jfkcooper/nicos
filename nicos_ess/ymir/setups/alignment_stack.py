--- conflicted
+++ resolved
@@ -1,55 +1,31 @@
-description = 'The motors for alignment in the YMIR cave'
+description = 'The motion stages for alignment in the YMIR cave'
 
 devices = dict(
     mX=device(
-<<<<<<< HEAD
-        'nicos_ess.devices.epics.pva.motor.EpicsMotor',
-=======
         'nicos_ess.devices.epics.pva.EpicsMotor',
         epicstimeout=3.0,
->>>>>>> c5e76f23
         description='Single axis positioner',
-        motorpv='YMIR-SpScn:MC-X-01:Mtr',
-        powerautopv='YMIR-SpScn:MC-X-01:Mtr-PwrAuto',
-        errormsgpv='YMIR-SpScn:MC-X-01:Mtr-MsgTxt',
-        errorbitpv='YMIR-SpScn:MC-X-01:Mtr-Err',
-        reseterrorpv='YMIR-SpScn:MC-X-01:Mtr-ErrRst',
-        pollinterval=None,
-        monitor=True,
-        pva=True,
+        motorpv='SES-SCAN:MC-MCU-001:m1',
+        errormsgpv='SES-SCAN:MC-MCU-001:m1-MsgTxt',
+        errorbitpv='SES-SCAN:MC-MCU-001:m1-Err',
+        reseterrorpv='SES-SCAN:MC-MCU-001:m1-ErrRst',
     ),
     mY=device(
-<<<<<<< HEAD
-        'nicos_ess.devices.epics.pva.motor.EpicsMotor',
-=======
         'nicos_ess.devices.epics.pva.EpicsMotor',
         epicstimeout=3.0,
->>>>>>> c5e76f23
         description='Single axis positioner',
-        motorpv='YMIR-SpScn:MC-Y-01:Mtr',
-        powerautopv='YMIR-SpScn:MC-Y-01:Mtr-PwrAuto',
-        errormsgpv='YMIR-SpScn:MC-Y-01:Mtr-MsgTxt',
-        errorbitpv='YMIR-SpScn:MC-Y-01:Mtr-Err',
-        reseterrorpv='YMIR-SpScn:MC-Y-01:Mtr-ErrRst',
-        pollinterval=None,
-        monitor=True,
-        pva=True,
+        motorpv='SES-SCAN:MC-MCU-001:m2',
+        errormsgpv='SES-SCAN:MC-MCU-001:m2-MsgTxt',
+        errorbitpv='SES-SCAN:MC-MCU-001:m2-Err',
+        reseterrorpv='SES-SCAN:MC-MCU-001:m2-ErrRst',
     ),
     mZ=device(
-<<<<<<< HEAD
-        'nicos_ess.devices.epics.pva.motor.EpicsMotor',
-=======
         'nicos_ess.devices.epics.pva.EpicsMotor',
         epicstimeout=3.0,
->>>>>>> c5e76f23
         description='Single axis positioner',
-        motorpv='YMIR-SpScn:MC-Z-01:Mtr',
-        powerautopv='YMIR-SpScn:MC-Z-01:Mtr-PwrAuto',
-        errormsgpv='YMIR-SpScn:MC-Z-01:Mtr-MsgTxt',
-        errorbitpv='YMIR-SpScn:MC-Z-01:Mtr-Err',
-        reseterrorpv='YMIR-SpScn:MC-Z-01:Mtr-ErrRst',
-        pollinterval=None,
-        monitor=True,
-        pva=True,
+        motorpv='SES-SCAN:MC-MCU-001:m3',
+        errormsgpv='SES-SCAN:MC-MCU-001:m3-MsgTxt',
+        errorbitpv='SES-SCAN:MC-MCU-001:m3-Err',
+        reseterrorpv='SES-SCAN:MC-MCU-001:m3-ErrRst',
     ),
 )