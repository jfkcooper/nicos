--- conflicted
+++ resolved
@@ -6,60 +6,24 @@
     cache='localhost',
     instrument='LoKI',
     experiment='Exp',
-    datasinks=['conssink', 'filesink', 'daemonsink'],
+    datasinks=['conssink', 'liveview', 'daemonsink'],
 )
 
-modules = ['nicos.commands.standard', 'nicos_ess.loki.commands.scripting']
+modules = ['nicos.commands.standard', 'nicos_ess.commands']
 
 KAFKA_BROKERS = ["10.100.1.19:8093"]
 
 devices = dict(
-    LoKI=device('nicos.devices.instrument.Instrument',
+    LoKI=device(
+        'nicos.devices.instrument.Instrument',
         description='instrument object',
         instrument='LoKI',
         responsible='J. Houston <judith.houston@ess.eu>',
-        website='https://europeanspallationsource.se/instruments/loki'
-    ),
-
-    Sample=device('nicos_ess.loki.devices.sample.LokiSample',
+        website='https://europeanspallationsource.se/instruments/loki'),
+    Sample=device(
+        'nicos_ess.devices.sample.EssSample',
         description='The currently used sample',
     ),
-<<<<<<< HEAD
-
-    Exp=device('nicos.devices.experiment.Experiment',
-        description='experiment object',
-        dataroot='/opt/nicos-data',
-        sendmail=False,
-        serviceexp='p0',
-        sample='Sample',
-    ),
-
-    InstrumentSettings=device('nicos_ess.loki.devices.'
-                    'experiment_configuration.InstrumentSettings',
-                    description='aperture and offset settings',
-                    lowlevel=True,
-    ),
-
-    filesink=device('nicos.devices.datasinks.AsciiScanfileSink', ),
-
-    conssink=device('nicos.devices.datasinks.ConsoleScanSink', ),
-
-    daemonsink=device('nicos.devices.datasinks.DaemonSink', ),
-
-    Space=device('nicos.devices.generic.FreeSpace',
-        description='The amount of free space for storing data',
-        path=None,
-        minfree=5,
-    ),
-
-    positioner=device('nicos.devices.generic.DeviceAlias',
-        devclass='nicos.core.device.Moveable',
-    ),
-)
-
-startupcode = '''
-'''
-=======
     Exp=device(
         'nicos_ess.devices.experiment.EssExperiment',
         description='experiment object',
@@ -81,5 +45,4 @@
         description='Sends messages to SciChat',
         brokers=KAFKA_BROKERS,
     ),
-)
->>>>>>> ba2b4acd
+)