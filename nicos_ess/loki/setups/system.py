--- conflicted
+++ resolved
@@ -6,39 +6,16 @@
     cache='localhost',
     instrument='LoKI',
     experiment='Exp',
-    datasinks=['conssink', 'liveview', 'daemonsink'],
+    datasinks=['conssink', 'filesink', 'daemonsink'],
 )
 
-<<<<<<< HEAD
-modules = ['nicos.commands.standard', 'nicos_ess.commands']
-=======
 modules = ['nicos.commands.standard', 'nicos_ess.loki.commands.scripting']
->>>>>>> c5e76f23
 
 devices = dict(
-    LoKI=device(
-        'nicos.devices.instrument.Instrument',
+    LoKI=device('nicos.devices.instrument.Instrument',
         description='instrument object',
         instrument='LoKI',
         responsible='J. Houston <judith.houston@ess.eu>',
-<<<<<<< HEAD
-        website='https://europeanspallationsource.se/instruments/loki'),
-    Sample=device(
-        'nicos_ess.devices.sample.EssSample',
-        description='The currently used sample',
-    ),
-    Exp=device('nicos_ess.devices.experiment.EssExperiment',
-               description='experiment object',
-               dataroot='/opt/nicos-data',
-               filewriter_root='/opt/nicos-data/loki',
-               sample='Sample',
-               cache_filepath='/opt/nicos-data/loki/cached_proposals.json'),
-    conssink=device(
-        'nicos_ess.devices.datasinks.console_scan_sink.ConsoleScanSink'),
-    daemonsink=device('nicos.devices.datasinks.DaemonSink', ),
-    liveview=device('nicos.devices.datasinks.LiveViewSink', ),
-)
-=======
         website='https://europeanspallationsource.se/instruments/loki'
     ),
 
@@ -78,5 +55,4 @@
 )
 
 startupcode = '''
-'''
->>>>>>> c5e76f23
+'''