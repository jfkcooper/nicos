--- conflicted
+++ resolved
@@ -1,4 +1,6 @@
-<<<<<<< HEAD
+
+"""NICOS GUI LoKI configuration."""
+
 main_window = docked(
     tabbed(
         (
@@ -85,31 +87,6 @@
         position="left",
     ),  # tabbed
 )  # docked
-=======
-#  -*- coding: utf-8 -*-
-# *****************************************************************************
-# NICOS, the Networked Instrument Control System of the MLZ
-# Copyright (c) 2009-2021 by the NICOS contributors (see AUTHORS)
-#
-# This program is free software; you can redistribute it and/or modify it under
-# the terms of the GNU General Public License as published by the Free Software
-# Foundation; either version 2 of the License, or (at your option) any later
-# version.
-#
-# This program is distributed in the hope that it will be useful, but WITHOUT
-# ANY WARRANTY; without even the implied warranty of MERCHANTABILITY or FITNESS
-# FOR A PARTICULAR PURPOSE.  See the GNU General Public License for more
-# details.
-#
-# You should have received a copy of the GNU General Public License along with
-# this program; if not, write to the Free Software Foundation, Inc.,
-# 59 Temple Place, Suite 330, Boston, MA  02111-1307  USA
-#
-# Module authors:
-#   Georg Brandl <georg.brandl@frm2.tum.de>
-#
-# *****************************************************************************
->>>>>>> 7312cf76
 
 windows = []
 
