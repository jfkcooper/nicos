# *****************************************************************************
# NICOS, the Networked Instrument Control System of the MLZ
# Copyright (c) 2009-2020 by the NICOS contributors (see AUTHORS)
#
# This program is free software; you can redistribute it and/or modify it under
# the terms of the GNU General Public License as published by the Free Software
# Foundation; either version 2 of the License, or (at your option) any later
# version.
#
# This program is distributed in the hope that it will be useful, but WITHOUT
# ANY WARRANTY; without even the implied warranty of MERCHANTABILITY or FITNESS
# FOR A PARTICULAR PURPOSE.  See the GNU General Public License for more
# details.
#
# You should have received a copy of the GNU General Public License along with
# this program; if not, write to the Free Software Foundation, Inc.,
# 59 Temple Place, Suite 330, Boston, MA  02111-1307  USA
#
# Module authors:
#   Georg Brandl <georg.brandl@frm2.tum.de>
#
# *****************************************************************************

"""NICOS GUI multiple cmdlet script-builder input."""

from nicos.clients.gui.cmdlets import all_categories, all_cmdlets
from nicos.clients.gui.utils import loadUi
from nicos.guisupport.qt import QAction, QMenu, QToolButton, pyqtSlot
from nicos.utils import importString, findResource

from nicos_ess.loki.gui.loki_panel import LokiPanelBase


class CommandsPanel(LokiPanelBase):
    """Provides a panel to create via click-and-choose multiple NICOS commands.

    This panel allows the user to create a series of NICOS commands with
    cmdlets (similar to the `.cmdbuilder.CommandPanel` but for multiple
    commands).

    Options:

    * ``modules`` (default [ ]) -- list of additional Python modules that
      contain cmdlets and should be loaded.
    """
    panelName = 'Commands'

    def __init__(self, parent, client, options):
        LokiPanelBase.__init__(self, parent, client, options)
        loadUi(self,
               findResource('nicos_ess/loki/gui/ui_files/scriptbuilder.ui'))

<<<<<<< HEAD
        self.window = parent
        self.runBtn.setVisible(False)
        self.mapping = {}
        self.expertmode = self.mainwindow.expertmode

        self._cmdlet = self.sender()
        self._layout = self.frame.layout()
        self.index = self._layout.indexOf(self._cmdlet)

        self.initialise_connection_status_listeners()

        modules = options.get('modules', [])
        for module in modules:
            importString(module)  # should register cmdlets

        for cmdlet in all_cmdlets:
            def callback(on, cmdlet=cmdlet):
                inst = cmdlet(self, self.client)
                inst.cmdletUp.connect(self.on_cmdletUp)
                inst.cmdletDown.connect(self.on_cmdletDown)
                inst.cmdletRemove.connect(self.on_cmdletRemove)
                self.runBtn.setVisible(True)
                self.frame.layout().insertWidget(
                    self.frame.layout().count() - 2, inst)
            action = QAction(cmdlet.name, self)
            action.triggered.connect(callback)
            self.mapping.setdefault(cmdlet.category, []).append(action)

        for category in all_categories[::-1]:
            if category not in self.mapping:
=======
        self.parent_window = parent
        self.combo_delegate = ComboBoxDelegate()
        self.duration_options = ['Mevents', 'seconds', 'frames']

        self.columns = OrderedDict({
            'position':
                Column('Position', False,
                       QHeaderView.ResizeMode.ResizeToContents,
                       False, ComboBoxDelegate()),
            'sample':
                Column('Sample Details', False, QHeaderView.ResizeMode.Stretch,
                       False, ReadOnlyDelegate()),
            'trans_duration':
                Column('TRANS Duration', False,
                       QHeaderView.ResizeMode.ResizeToContents,
                       True, LimitsDelegate((0, 1e308), 1)),
            'sans_duration':
                Column('SANS Duration', False,
                       QHeaderView.ResizeMode.ResizeToContents,
                       True, LimitsDelegate((0, 1e308), 1)),
            'temperature':
                Column('Temperature', True,
                       QHeaderView.ResizeMode.ResizeToContents,
                       True, LimitsDelegate((0, 1e308))),
            'pre-command':
                Column('Pre-command', True,
                       QHeaderView.ResizeMode.ResizeToContents,
                       True, None),
            'post-command':
                Column('Post-command', True,
                       QHeaderView.ResizeMode.ResizeToContents,
                       True, None),
        })
        self.columns_headers = list(self.columns.keys())

        self.optional_columns_to_checkbox = {
            'temperature': self.chkShowTempColumn,
            'pre-command': self.chkShowPreCommand,
            'post-command': self.chkShowPostCommand
        }

        # Set up trans order combo-box
        self.comboTransOrder.addItems(self._available_trans_options.keys())

        self.last_save_location = None
        self._init_table_panel()
        self._create_actions()
        self._create_toolbar()
        self._init_right_click_context_menu()
        self.client.register(self, 'sample/samples')
        self.client.on_connected_event()

    def on_keyChange(self, key, value, time, expired):
        if key == 'sample/samples':
            samples = value
            positions = []
            samples_by_position = {}
            for sample in samples.values():
                if 'position' not in sample:
                    continue
                positions.append(sample['position'])
                samples_by_position[sample['position']] = {
                    k: v
                    for k, v in sample.items()
                    if k not in ['position', 'notes']
                }
            self.columns['position'].delegate.items = positions
            self.model.samples = samples_by_position
            self.model.update_all_samples(raise_error=False)

    def _create_actions(self):
        self.open_action = QAction('Open', self)
        self.open_action.triggered.connect(self._open_file)
        self.open_action.setIcon(get_icon('folder_open-24px.svg'))

        self.save_action = QAction('Save', self)
        self.save_action.triggered.connect(self._save_table)
        self.save_action.setIcon(get_icon('save-24px.svg'))

        self.copy_action = QAction('Copy', self)
        self.copy_action.triggered.connect(
            self.table_helper.copy_selected_to_clipboard)
        self.copy_action.setIcon(get_icon('file_copy-24px.svg'))

        self.cut_action = QAction('Cut', self)
        self.cut_action.triggered.connect(
            self.table_helper.cut_selected_to_clipboard)
        self.cut_action.setIcon(get_icon('cut_24px.svg'))

        self.paste_action = QAction('Paste', self)
        self.paste_action.triggered.connect(
            self.table_helper.paste_from_clipboard)
        self.paste_action.setIcon(get_icon('paste_24px.svg'))

        self.quick_fill_action = QAction('Quick Fill', self)
        self.quick_fill_action.triggered.connect(self._quick_fill)
        self.quick_fill_action.setIcon(get_icon('get-24px.svg'))

        self.add_row_above_action = QAction('Add Row Above', self)
        self.add_row_above_action.triggered.connect(self._insert_row_above)
        self.add_row_above_action.setIcon(get_icon('add_row_above-24px.svg'))

        self.add_row_below_action = QAction('Add Row Below', self)
        self.add_row_below_action.triggered.connect(self._insert_row_below)
        self.add_row_below_action.setIcon(get_icon('add_row_below-24px.svg'))

        self.delete_row_action = QAction('Delete Row(s)', self)
        self.delete_row_action.triggered.connect(self._delete_rows)
        self.delete_row_action.setIcon(get_icon('delete_row-24px.svg'))

        self.clear_action = QAction('Clear Table', self)
        self.clear_action.triggered.connect(self.model.clear)
        self.clear_action.setIcon(get_icon('delete-24px.svg'))

    def _create_toolbar(self):
        self.toolbar = QToolBar('Builder')
        self.toolbar.addAction(self.open_action)
        self.toolbar.addAction(self.save_action)
        self.toolbar.addSeparator()
        self.toolbar.addAction(self.copy_action)
        self.toolbar.addAction(self.cut_action)
        self.toolbar.addAction(self.paste_action)
        self.toolbar.addSeparator()
        self.toolbar.addAction(self.quick_fill_action)
        self.toolbar.addSeparator()
        self.toolbar.addAction(self.add_row_above_action)
        self.toolbar.addAction(self.add_row_below_action)
        self.toolbar.addAction(self.delete_row_action)
        self.toolbar.addAction(self.clear_action)
        self.verticalLayout.insertWidget(0, self.toolbar)

    def _init_table_panel(self):
        headers = [column.header for column in self.columns.values()]

        mappings = {v.header: k for k, v in self.columns.items()}
        for option in self.duration_options:
            mappings[f'TRANS Duration\n({option})'] = 'trans_duration'
            mappings[f'SANS Duration\n({option})'] = 'sans_duration'

        self.model = LokiScriptModel(headers, self.columns, mappings)
        self.tableView.setModel(self.model)
        self.tableView.setSelectionMode(
            QTableView.SelectionMode.ContiguousSelection)
        self.table_helper = TableHelper(self.tableView, self.model,
                                        Clipboard())

        for i, column in enumerate(self.columns.values()):
            if column.delegate:
                self.tableView.setItemDelegateForColumn(i, column.delegate)

        for name, checkbox in self.optional_columns_to_checkbox.items():
            checkbox.stateChanged.connect(
                partial(self._on_optional_column_toggled, name))
            self._hide_column(name)

        self._link_duration_combobox_to_column('sans_duration',
                                               self.comboSansDurationType)
        self._link_duration_combobox_to_column('trans_duration',
                                               self.comboTransDurationType)

        self.tableView.verticalHeader().setSectionResizeMode(
            QHeaderView.ResizeMode.Fixed)
        for i, column in enumerate(self.columns.values()):
            self.tableView.horizontalHeader().setSectionResizeMode(
                i, column.style)
        self.tableView.setAlternatingRowColors(True)
        self.tableView.setStyleSheet(TABLE_QSS)
        self._create_keyboard_shortcuts()

    def setViewOnly(self, viewonly):
        for control in [
                self.comboTransOrder, self.sbSansTimes, self.sbTransTimes,
                self.comboTransDurationType, self.comboSansDurationType,
                self.chkShowTempColumn, self.chkShowPreCommand,
                self.chkShowPostCommand, self.generateScriptButton,
                self.tableView, self.txtValue, self.bulkUpdateButton,
                self.toolbar
        ]:
            control.setEnabled(not viewonly)

    def _init_right_click_context_menu(self):
        self.tableView.setContextMenuPolicy(Qt.ContextMenuPolicy.CustomContextMenu)
        self.tableView.customContextMenuRequested.connect(
            self._show_context_menu)

    def _show_context_menu(self):
        menu = QMenu()
        menu.addAction(self.copy_action)
        menu.addAction(self.cut_action)
        menu.addAction(self.paste_action)
        menu.addSeparator()
        menu.addAction(self.delete_row_action)
        menu.exec(QCursor.pos())

    def _create_keyboard_shortcuts(self):
        for key, to_call in [
            (
                QKeySequence.StandardKey.Paste,
                self.table_helper.paste_from_clipboard
            ),
            (
                QKeySequence.StandardKey.Cut,
                self.table_helper.cut_selected_to_clipboard
            ),
            (
                QKeySequence.StandardKey.Copy,
                self.table_helper.copy_selected_to_clipboard
            ),
            ('Ctrl+Backspace', self._delete_rows),
        ]:
            self._create_shortcut_key(key, to_call)

    def _create_shortcut_key(self, shortcut_keys, to_call):
        shortcut = QShortcut(shortcut_keys, self.tableView)
        shortcut.activated.connect(to_call)
        shortcut.setContext(Qt.ShortcutContext.WidgetShortcut)

    def _open_file(self):
        try:
            filename = QFileDialog.getOpenFileName(
                self, 'Open table',
                osp.expanduser('~') if self.last_save_location is None else
                self.last_save_location, 'Table Files (*.txt)')[0]

            if not filename:
>>>>>>> ba2b4acd
                return
            toolbtn = QToolButton(self)
            toolbtn.setText(category)
            toolbtn.setPopupMode(QToolButton.InstantPopup)
            menu = QMenu(self)
            menu.addActions(self.mapping[category])
            toolbtn.setMenu(menu)
            self.btnLayout.insertWidget(1, toolbtn)

    def setExpertMode(self, expert):
        self.expertmode = expert

    def setViewOnly(self, viewonly):
        """
        While the commands still be visible, they will be disabled.
        They can be made un-visible but the UI frame is not dynamically adjust
        itself thus leading a big gray area which is not pleasing.

        Disabling each cmdlet seems not possible via direct call to them, thus
        we disable the frame.
        """
        self.frame.setEnabled(not viewonly)

    def on_client_connected(self):
        self.frame.setEnabled(True)

    def on_client_disconnected(self):
        self.frame.setEnabled(False)

    def on_cmdletRemove(self):
        self._layout.removeWidget(self._cmdlet)
        self._cmdlet.hide()

        if self._layout.count() < 3:
            self.runBtn.setVisible(False)

    def on_cmdletUp(self):
        if not self.index:
            return

        self._layout.removeWidget(self._cmdlet)
        self._layout.insertWidget(self.index - 1, self._cmdlet)

    def on_cmdletDown(self):
        if self.index >= (self._layout.count() - 3):
            return

        self._layout.removeWidget(self._cmdlet)
        self._layout.insertWidget(self.index + 1, self._cmdlet)

    @pyqtSlot()
    def on_runBtn_clicked(self):
        code = ''
        valid = True
        mode = 'python'
        if self.client.eval('session.spMode', False):
            mode = 'simple'
        for i in range(self._layout.count() - 2):
            cmdlet = self._layout.itemAt(i).widget()
            valid = valid and cmdlet.isValid()
            generated = cmdlet.generate(mode)
            if not generated.endswith('\n'):
                generated += '\n'
            code += generated
        if not valid:
            return
        self.mainwindow.codeGenerated.emit(code)<|MERGE_RESOLUTION|>--- conflicted
+++ resolved
@@ -1,6 +1,6 @@
 # *****************************************************************************
 # NICOS, the Networked Instrument Control System of the MLZ
-# Copyright (c) 2009-2020 by the NICOS contributors (see AUTHORS)
+# Copyright (c) 2009-2023 by the NICOS contributors (see AUTHORS)
 #
 # This program is free software; you can redistribute it and/or modify it under
 # the terms of the GNU General Public License as published by the Free Software
@@ -17,71 +17,53 @@
 # 59 Temple Place, Suite 330, Boston, MA  02111-1307  USA
 #
 # Module authors:
-#   Georg Brandl <georg.brandl@frm2.tum.de>
+#
+#   Ebad Kamil <Ebad.Kamil@ess.eu>
+#   Matt Clarke <matt.clarke@ess.eu>
 #
 # *****************************************************************************
-
-"""NICOS GUI multiple cmdlet script-builder input."""
-
-from nicos.clients.gui.cmdlets import all_categories, all_cmdlets
+"""LoKI Script Builder Panel."""
+import copy
+import os.path as osp
+from collections import OrderedDict, namedtuple
+from functools import partial
+
+from nicos.clients.flowui.panels import get_icon
 from nicos.clients.gui.utils import loadUi
-from nicos.guisupport.qt import QAction, QMenu, QToolButton, pyqtSlot
-from nicos.utils import importString, findResource
-
-from nicos_ess.loki.gui.loki_panel import LokiPanelBase
-
-
-class CommandsPanel(LokiPanelBase):
-    """Provides a panel to create via click-and-choose multiple NICOS commands.
-
-    This panel allows the user to create a series of NICOS commands with
-    cmdlets (similar to the `.cmdbuilder.CommandPanel` but for multiple
-    commands).
-
-    Options:
-
-    * ``modules`` (default [ ]) -- list of additional Python modules that
-      contain cmdlets and should be loaded.
-    """
-    panelName = 'Commands'
+from nicos.core import InvalidValueError
+from nicos.guisupport.qt import QAction, QCursor, QFileDialog, QHeaderView, \
+    QKeySequence, QMenu, QShortcut, Qt, QTableView, QToolBar, pyqtSlot
+from nicos.utils import findResource
+
+from nicos_ess.gui.panels.panel import PanelBase
+from nicos_ess.loki.gui.sample_holder_config import ReadOnlyDelegate
+from nicos_ess.loki.gui.script_generator import ScriptFactory, TransOrder
+from nicos_ess.loki.gui.scriptbuilder_model import LokiScriptModel
+from nicos_ess.loki.gui.table_delegates import ComboBoxDelegate, LimitsDelegate
+from nicos_ess.loki.gui.table_helper import Clipboard, TableHelper
+from nicos_ess.utilities.csv_utils import export_table_to_csv_stream, \
+    import_table_from_csv_stream
+
+TABLE_QSS = 'alternate-background-color: aliceblue;'
+
+Column = namedtuple(
+    'Column', ['header', 'optional', 'style', 'can_bulk_update', 'delegate'])
+
+
+class LokiScriptBuilderPanel(PanelBase):
+    _available_trans_options = OrderedDict({
+        'All TRANS First': TransOrder.TRANSFIRST,
+        'All SANS First': TransOrder.SANSFIRST,
+        'TRANS then SANS': TransOrder.TRANSTHENSANS,
+        'SANS then TRANS': TransOrder.SANSTHENTRANS,
+        'Simultaneous': TransOrder.SIMULTANEOUS
+    })
 
     def __init__(self, parent, client, options):
-        LokiPanelBase.__init__(self, parent, client, options)
+        PanelBase.__init__(self, parent, client, options)
         loadUi(self,
                findResource('nicos_ess/loki/gui/ui_files/scriptbuilder.ui'))
 
-<<<<<<< HEAD
-        self.window = parent
-        self.runBtn.setVisible(False)
-        self.mapping = {}
-        self.expertmode = self.mainwindow.expertmode
-
-        self._cmdlet = self.sender()
-        self._layout = self.frame.layout()
-        self.index = self._layout.indexOf(self._cmdlet)
-
-        self.initialise_connection_status_listeners()
-
-        modules = options.get('modules', [])
-        for module in modules:
-            importString(module)  # should register cmdlets
-
-        for cmdlet in all_cmdlets:
-            def callback(on, cmdlet=cmdlet):
-                inst = cmdlet(self, self.client)
-                inst.cmdletUp.connect(self.on_cmdletUp)
-                inst.cmdletDown.connect(self.on_cmdletDown)
-                inst.cmdletRemove.connect(self.on_cmdletRemove)
-                self.runBtn.setVisible(True)
-                self.frame.layout().insertWidget(
-                    self.frame.layout().count() - 2, inst)
-            action = QAction(cmdlet.name, self)
-            action.triggered.connect(callback)
-            self.mapping.setdefault(cmdlet.category, []).append(action)
-
-        for category in all_categories[::-1]:
-            if category not in self.mapping:
-=======
         self.parent_window = parent
         self.combo_delegate = ComboBoxDelegate()
         self.duration_options = ['Mevents', 'seconds', 'frames']
@@ -307,71 +289,266 @@
                 self.last_save_location, 'Table Files (*.txt)')[0]
 
             if not filename:
->>>>>>> ba2b4acd
                 return
-            toolbtn = QToolButton(self)
-            toolbtn.setText(category)
-            toolbtn.setPopupMode(QToolButton.InstantPopup)
-            menu = QMenu(self)
-            menu.addActions(self.mapping[category])
-            toolbtn.setMenu(menu)
-            self.btnLayout.insertWidget(1, toolbtn)
-
-    def setExpertMode(self, expert):
-        self.expertmode = expert
-
-    def setViewOnly(self, viewonly):
-        """
-        While the commands still be visible, they will be disabled.
-        They can be made un-visible but the UI frame is not dynamically adjust
-        itself thus leading a big gray area which is not pleasing.
-
-        Disabling each cmdlet seems not possible via direct call to them, thus
-        we disable the frame.
-        """
-        self.frame.setEnabled(not viewonly)
-
-    def on_client_connected(self):
-        self.frame.setEnabled(True)
-
-    def on_client_disconnected(self):
-        self.frame.setEnabled(False)
-
-    def on_cmdletRemove(self):
-        self._layout.removeWidget(self._cmdlet)
-        self._cmdlet.hide()
-
-        if self._layout.count() < 3:
-            self.runBtn.setVisible(False)
-
-    def on_cmdletUp(self):
-        if not self.index:
+
+            with open(filename, 'r', encoding='utf-8') as file:
+                trans_type = file.readline().strip()
+                sans_type = file.readline().strip()
+                headers, data = import_table_from_csv_stream(file)
+
+            self.comboTransDurationType.setCurrentIndex(
+                self.duration_options.index(trans_type))
+            self.comboSansDurationType.setCurrentIndex(
+                self.duration_options.index(sans_type))
+
+            if not set(headers).issubset(set(self.columns_headers)):
+                raise AttributeError('incorrect headers in file')
+            # Clear existing table before populating from file
+            self.model.clear()
+            self._fill_table(headers, data)
+
+            for name in headers:
+                if name in self.columns and self.columns[name].optional:
+                    self.optional_columns_to_checkbox[name].setChecked(True)
+        except Exception as error:
+            self.showError('There was a problem loading the selected file: '
+                           f'{error}')
+
+    def _quick_fill(self):
+        self.model.clear()
+        for i, s in enumerate(self.model.samples.keys()):
+            if i == self.model.num_entries:
+                self.model.insert_row(i)
+            index = self.model.createIndex(i, 0)
+            self.model.setData(index, s, Qt.ItemDataRole.EditRole)
+        self.tableView.selectRow(0)
+
+    def _fill_table(self, headers, data):
+        raw_data = []
+        for row in data:
+            # Clear sample info as it will be auto-populated
+            row[1] = ''
+            raw_data.append(dict(zip(headers, row)))
+        self.model.raw_data = raw_data
+        self.model.update_all_samples()
+
+    def _save_table(self):
+        if self.is_data_in_hidden_columns():
+            self.showError(
+                'Cannot save because there is data in a non-visible '
+                'optional column(s).')
             return
 
-        self._layout.removeWidget(self._cmdlet)
-        self._layout.insertWidget(self.index - 1, self._cmdlet)
-
-    def on_cmdletDown(self):
-        if self.index >= (self._layout.count() - 3):
+        filename = QFileDialog.getSaveFileName(
+            self,
+            'Save table',
+            osp.expanduser('~')
+            if self.last_save_location is None else self.last_save_location,
+            'Table files (*.txt)',
+            initialFilter='*.txt')[0]
+
+        if not filename:
             return
-
-        self._layout.removeWidget(self._cmdlet)
-        self._layout.insertWidget(self.index + 1, self._cmdlet)
+        if not filename.endswith('.txt'):
+            filename = filename + '.txt'
+
+        self.last_save_location = osp.dirname(filename)
+        try:
+            headers = self._extract_headers_from_table()
+            data = self._extract_data_from_table()
+            with open(filename, 'w', encoding='utf-8') as file:
+                # Record the duration types in the file before the csv block
+                file.write(f'{self.comboTransDurationType.currentText()}\n')
+                file.write(f'{self.comboSansDurationType.currentText()}\n')
+                export_table_to_csv_stream(file, data, headers)
+        except Exception as ex:
+            self.showError(f'Cannot write table contents to {filename}:\n{ex}')
+
+    def is_data_in_hidden_columns(self):
+        optional_indices = [
+            index for index, element in enumerate(self.columns.values())
+            if element.optional
+        ]
+        # Transform table_data to allow easy access to columns like data[0]
+        data = list(zip(*self.model.table_data))
+        return any((any(data[column]) for column in optional_indices
+                    if self.tableView.isColumnHidden(column)))
+
+    def _extract_headers_from_table(self):
+        headers = [
+            column for idx, column in enumerate(self.columns_headers)
+            if not self.tableView.isColumnHidden(idx)
+        ]
+        return headers
+
+    def _extract_data_from_table(self):
+        table_data = self.model.table_data
+        # Remove hidden columns from data
+        data = []
+        for row, row_data in enumerate(table_data):
+            relevant_column = []
+            for column, column_data in enumerate(row_data):
+                if not self.tableView.isColumnHidden(column):
+                    relevant_column.append(column_data)
+            data.append(relevant_column)
+        # Remove the trailing empty rows
+        for row, row_data in reversed(list(enumerate(data))):
+            if any(row_data):
+                break
+            else:
+                data.pop(row)
+        return data
+
+    def _delete_rows(self):
+        to_remove = {
+            index.row()
+            for index in self.tableView.selectedIndexes()
+            if index.isValid() and index.row() < self.model.num_entries
+        }
+        self.tableView.model().remove_rows(to_remove)
+
+    def _insert_row_above(self):
+        if self.model.num_entries == 0:
+            self.tableView.model().insert_row(0)
+            self.tableView.selectRow(0)
+            return
+        lowest, _ = self._get_selected_rows_limits()
+        if lowest is not None:
+            self.tableView.model().insert_row(lowest)
+            self.tableView.selectRow(lowest + 1)
+
+    def _insert_row_below(self):
+        if self.model.num_entries == 0:
+            self.tableView.model().insert_row(0)
+            self.tableView.selectRow(0)
+            return
+        _, highest = self._get_selected_rows_limits()
+        if highest is not None:
+            self.tableView.model().insert_row(highest + 1)
+
+    def _get_selected_rows_limits(self):
+        lowest = None
+        highest = None
+        for index in self.tableView.selectedIndexes():
+            if lowest is None:
+                lowest = index.row()
+                highest = index.row()
+                continue
+            lowest = min(lowest, index.row())
+            highest = max(highest, index.row())
+        return lowest, highest
+
+    def _get_hidden_column_names(self):
+        return [
+            name for idx, name in enumerate(self.columns_headers)
+            if self.tableView.isColumnHidden(idx)
+        ]
+
+    def _link_duration_combobox_to_column(self, column_name, combobox):
+        combobox.addItems(self.duration_options)
+        combobox.currentTextChanged.connect(
+            partial(self._on_duration_type_changed, column_name))
+        self._on_duration_type_changed(column_name, combobox.currentText())
 
     @pyqtSlot()
-    def on_runBtn_clicked(self):
-        code = ''
-        valid = True
-        mode = 'python'
-        if self.client.eval('session.spMode', False):
-            mode = 'simple'
-        for i in range(self._layout.count() - 2):
-            cmdlet = self._layout.itemAt(i).widget()
-            valid = valid and cmdlet.isValid()
-            generated = cmdlet.generate(mode)
-            if not generated.endswith('\n'):
-                generated += '\n'
-            code += generated
-        if not valid:
-            return
-        self.mainwindow.codeGenerated.emit(code)+    def on_bulkUpdateButton_clicked(self):
+        for index in self.tableView.selectedIndexes():
+            column = self.columns_headers[index.column()]
+            if self.columns[column].can_bulk_update:
+                self.model.setData(index, self.txtValue.text(),
+                                   Qt.ItemDataRole.EditRole)
+
+    def _extract_script_data(self):
+        # Row will contribute to script only if 'sample' and 'position' filled
+        row_numbers = []
+        row_data = []
+        for row_num, row in enumerate(self.model.raw_data):
+            if row.get('sample') and row.get('position'):
+                data = copy.copy(row)
+                for key in self._get_hidden_column_names():
+                    if key in row:
+                        del row[key]
+                row_numbers.append(row_num)
+                row_data.append(data)
+        return row_numbers, row_data
+
+    @pyqtSlot()
+    def on_generateScriptButton_clicked(self):
+        try:
+            self.tableView.setFocus(False)
+            if self.is_data_in_hidden_columns():
+                self.showError(
+                    'There is data in unselected optional column(s) '
+                    'which will not appear in the script.')
+
+            trans_setting = self._available_trans_options[
+                self.comboTransOrder.currentText()]
+            row_numbers, table_data = self._extract_script_data()
+            self._check_positions(row_numbers, table_data)
+            self._check_durations(row_numbers, table_data, trans_setting)
+
+            if trans_setting == TransOrder.SIMULTANEOUS:
+                if any((row.get('trans_duration', '').strip()
+                        for row in table_data)):
+                    self.showError('TRANS duration is ignored in SIMULTANEOUS '
+                                   'mode. SANS duration will be used in the '
+                                   'script.')
+
+            template = ScriptFactory.from_trans_order(trans_setting). \
+                generate_script(table_data,
+                                self.comboTransDurationType.currentText(),
+                                self.comboSansDurationType.currentText(),
+                                self.sbTransTimes.value(),
+                                self.sbSansTimes.value())
+
+            self.mainwindow.codeGenerated.emit(template)
+        except InvalidValueError as error:
+            self.showError(f'Script generation aborted. {error}')
+
+    def _check_positions(self, row_numbers, script_data):
+        invalid_rows = []
+        for row_num, entry in zip(row_numbers, script_data):
+            if entry['position'] not in self.model.samples:
+                invalid_rows.append(str(row_num + 1))
+        if invalid_rows:
+            raise InvalidValueError('The following rows have invalid '
+                                    'positions: '
+                                    f'{", ".join(invalid_rows)}.')
+
+    def _check_durations(self, row_numbers, script_data, trans_setting):
+        columns = ['sans_duration'] \
+            if trans_setting == TransOrder.SIMULTANEOUS \
+            else ['trans_duration', 'sans_duration']
+
+        invalid_rows = []
+        for row_num, entry in zip(row_numbers, script_data):
+            for col in columns:
+                if entry.get(col, '') == '':  # pylint: disable=compare-to-empty-string
+                    invalid_rows.append(str(row_num + 1))
+                    break
+        if invalid_rows:
+            raise InvalidValueError('The following rows have missing '
+                                    f'duration(s): {", ".join(invalid_rows)}.')
+
+    def _on_optional_column_toggled(self, column_name, state):
+        if state == Qt.CheckState.Checked:
+            self._show_column(column_name)
+        else:
+            self._hide_column(column_name)
+
+    def _hide_column(self, column_name):
+        column_number = self.columns_headers.index(column_name)
+        self.tableView.setColumnHidden(column_number, True)
+
+    def _show_column(self, column_name):
+        column_number = self.columns_headers.index(column_name)
+        self.tableView.setColumnHidden(column_number, False)
+
+    def _on_duration_type_changed(self, column_name, value):
+        column_number = self.columns_headers.index(column_name)
+        self._set_column_title(
+            column_number, f'{self.columns[column_name].header}'
+            f'\n({value})')
+
+    def _set_column_title(self, index, title):
+        self.model.setHeaderData(index, Qt.Orientation.Horizontal, title)