#  -*- coding: utf-8 -*-
# *****************************************************************************
# NICOS, the Networked Instrument Control System of the FRM-II
# Copyright (c) 2009-2016 by the NICOS contributors (see AUTHORS)
#
# This program is free software; you can redistribute it and/or modify it under
# the terms of the GNU General Public License as published by the Free Software
# Foundation; either version 2 of the License, or (at your option) any later
# version.
#
# This program is distributed in the hope that it will be useful, but WITHOUT
# ANY WARRANTY; without even the implied warranty of MERCHANTABILITY or FITNESS
# FOR A PARTICULAR PURPOSE.  See the GNU General Public License for more
# details.
#
# You should have received a copy of the GNU General Public License along with
# this program; if not, write to the Free Software Foundation, Inc.,
# 59 Temple Place, Suite 330, Boston, MA  02111-1307  USA
#
# Module authors:
#   Georg Brandl <georg.brandl@frm2.tum.de>
#
# *****************************************************************************

"""NICOS sequence class test suite."""

import os
import time

from nicos import session
from nicos.core import LimitError
from nicos.devices.generic.sequence import SeqDev, SeqParam, SeqMethod, \
    SeqCall, SeqSleep, SeqNOP

from test.utils import raises

methods_called = set()

# due to time.time() and time.sleep() resolution on windows
DELTA = 0.05 if os.name == 'nt' else 0


def setup_module():
    session.loadSetup('sequencer')
    methods_called.clear()


def teardown_module():
    session.unloadSetup()


def test_lockeddevice():
    ld = session.getDevice('ld')
    sm1 = session.getDevice('sm1')
    ld.move(3)
    ld.wait()
    assert sm1.read(0) == 3


def test_sequence_items():
    # parameter checking
    assert raises(TypeError, SeqDev)
    assert raises(TypeError, SeqParam)
    assert raises(TypeError, SeqMethod)
    assert raises(TypeError, SeqCall)
    assert raises(TypeError, SeqSleep)
    SeqNOP()


def test_seqdev():
    # Device move
    sm1 = session.getDevice('sm1')
    sd = SeqDev(sm1, 3)
    assert repr(sd) == 'sm1 -> 3.000'
    sm1.start(0)
    sm1.wait()
    assert sm1.read(0) == 0

    sd.check()
    sd.run()
    while not sd.isCompleted():
        pass
    assert sm1.read(0) == 3


def test_seqparam():
    # Param setting
    sm2 = session.getDevice('sm2')
    sp = SeqParam(sm2, 'speed', 1)
    assert 'sm2.speed' in repr(sp)
    assert repr(sp).endswith('1')

    sm2.speed = 5
    assert sm2.speed == 5
    sp.check()
    sp.run()
    while not sp.isCompleted():
        pass
    assert sm2.speed == 1


def test_seqmethod():
    # method calling, use fix/relase here
    sm1 = session.getDevice('sm1')
    sm = SeqMethod(sm1, 'fix', 'blubb')
    assert repr(sm) == "sm1 fix"

    assert sm1.fixed == ''

    sm.check()
    sm.run()
    while not sm.isCompleted():
        pass
    assert 'blubb' in sm1.fixed

    sm1.release()


def test_seqsleep():
    # Sleeping??
    sw = SeqSleep(0.1)
    assert repr(sw).startswith('0.1')
    a = time.time()
    sw.check()
    sw.run()
    while not sw.isCompleted():
        pass
    b = time.time()

    assert 0.08 - DELTA <= b - a <= 0.15 + DELTA


def test_seqcall():
    # Calling
    sc = SeqCall(time.sleep, 0.1)
    assert repr(sc) == 'sleep'
    a = time.time()
    sc.check()
    sc.run()
    assert sc.isCompleted() is True
    b = time.time()
    assert 0.08 - DELTA <= b - a <= 0.15 + DELTA


def test_seqnop():
    # NOP
    sn = SeqNOP()
    sn.check()
    sn.run()
<<<<<<< HEAD
    assert sn.isCompleted() is True
=======
    assert sn.isCompleted()
>>>>>>> 0c9a6fc5
    sn.stop()
    sn.retry(5)


def test_locked_multiswitcher():
    # Guard against regression of #1315
    lms = session.getDevice('ld2')
    assert raises(LimitError, lms.move, 0)<|MERGE_RESOLUTION|>--- conflicted
+++ resolved
@@ -147,11 +147,7 @@
     sn = SeqNOP()
     sn.check()
     sn.run()
-<<<<<<< HEAD
-    assert sn.isCompleted() is True
-=======
     assert sn.isCompleted()
->>>>>>> 0c9a6fc5
     sn.stop()
     sn.retry(5)
 
