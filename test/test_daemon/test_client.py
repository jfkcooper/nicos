#  -*- coding: utf-8 -*-
# *****************************************************************************
# NICOS, the Networked Instrument Control System of the FRM-II
# Copyright (c) 2009-2016 by the NICOS contributors (see AUTHORS)
#
# This program is free software; you can redistribute it and/or modify it under
# the terms of the GNU General Public License as published by the Free Software
# Foundation; either version 2 of the License, or (at your option) any later
# version.
#
# This program is distributed in the hope that it will be useful, but WITHOUT
# ANY WARRANTY; without even the implied warranty of MERCHANTABILITY or FITNESS
# FOR A PARTICULAR PURPOSE.  See the GNU General Public License for more
# details.
#
# You should have received a copy of the GNU General Public License along with
# this program; if not, write to the Free Software Foundation, Inc.,
# 59 Temple Place, Suite 330, Boston, MA  02111-1307  USA
#
# Module authors:
#   Georg Brandl <georg.brandl@frm2.tum.de>
#
# *****************************************************************************

from __future__ import print_function

import time

from test.utils import getDaemonPort, raises

from nicos import nicos_version
from nicos.clients.base import NicosClient, ConnectionData
from nicos.protocols.daemon import STATUS_IDLE, STATUS_IDLEEXC
from nicos.core.sessions.utils import MASTER


class TestClient(NicosClient):
    def __init__(self):
        self._signals = []
        self._estatus = STATUS_IDLE
        self._disconnecting = False
        NicosClient.__init__(self, print)

    def signal(self, name, data=None, exc=None):  # pylint: disable=W0221
        if name == 'error':
            raise AssertionError('client error: %s (%s)' % (data, exc))
        if name == 'disconnected' and not self._disconnecting:
            raise AssertionError('client disconnected')
        if name == 'status':
            self._estatus = data[0]
        self._signals.append((name, data, exc))

    def iter_signals(self, startindex, timeout):
        starttime = time.time()
        while True:
            endindex = len(self._signals)
            for sig in self._signals[startindex:endindex]:
                yield sig
            startindex = endindex
            time.sleep(0.05)
            if time.time() > starttime + timeout:
                raise AssertionError('timeout in iter_signals')

client = None


def setup_module():
<<<<<<< HEAD
    global client  # pylint: disable=global-statement
=======
    # pylint: disable=global-statement
    global client
>>>>>>> 0c9a6fc5
    client = TestClient()
    client.connect(ConnectionData('localhost', getDaemonPort(), 'user', 'user'))
    assert ('connected', None, None) in client._signals


def teardown_module():
    if client.connected:
        client._disconnecting = True
        client.disconnect()


def test_simple():

    def wait_idle():
        while True:
            time.sleep(0.05)
            st = client.ask('getstatus')
            if st['status'][0] in (STATUS_IDLE, STATUS_IDLEEXC):
                break

    # getversion
    assert client.ask('getversion') == nicos_version

    # wait until initial setup is done
    wait_idle()

    # eval
    setups = client.eval('session.explicit_setups')
    assert setups == ['startup']

    # queue
    client.run('SetSimpleMode(True)')
    client.run('NewSetup daemonmain')
    wait_idle()

    # getstatus
    status = client.ask('getstatus')
    assert status['status'] == (STATUS_IDLE, -1)      # execution status
    assert status['script'] == 'NewSetup daemonmain'  # current script
    assert status['mode']   == MASTER                 # current mode
    assert status['watch']  == {}                     # no watch expressions
    assert status['setups'][1] == ['daemonmain']      # explicit setups
    assert status['requests'] == []                   # no requests queued

    # queue/unqueue/emergency
    client.run('sleep 0.1')
    client.run('printinfo 2')
    status = client.ask('getstatus')
    assert status['requests'][-1]['script'] == 'printinfo 2'
    assert status['requests'][-1]['user'] == 'user'
    client.tell('unqueue', str(status['requests'][-1]['reqno']))

    # test view-only mode
    client.viewonly = True
    try:
        assert raises(AssertionError, client.tell, 'exec', 'sleep')
    finally:
        client.viewonly = False

    # wait until command is done
    while True:
        time.sleep(0.05)
        if client._estatus == STATUS_IDLE:
            break
        if client._estatus == STATUS_IDLEEXC:
            raise AssertionError('test failed with exception')


def test_encoding():
    client.run('''\
# Kommentar: Meßzeit 1000s, d = 5 Å
Remark("Meßzeit 1000s, d = 5 Å")
scan(t_psi, 0, 0.1, 1, det, "Meßzeit 1000s, d = 5 Å")
''', 'Meßzeit.py')

    # wait until command is done
    while True:
        time.sleep(0.05)
        if client._estatus == STATUS_IDLE:
            break
        if client._estatus == STATUS_IDLEEXC:
            raise AssertionError('test script failed with exception')


def test_htmlhelp():
    # NOTE: everything run with 'queue' will not show up in the coverage report,
    # since the _pyctl trace function replaces the trace function from coverage,
    # so if we want HTML help generation to get into the report we use 'exec'
    client.tell('exec', 'help')
    time.sleep(0.1)
    for sig in client._signals:
        if sig[0] == 'showhelp':
            # default help page is the index page
            assert sig[1][0] == 'index'
            assert sig[1][1].startswith('<html>')
            break
    else:
        assert False, 'help request not arrived'
    client.tell('exec', 'help t_phi')
    time.sleep(0.1)
    for sig in client._signals:
        if sig[0] == 'showhelp' and sig[1][0] == 'dev:t_phi':
            # default help page is the index page
            assert sig[1][1].startswith('<html>')
            break
    else:
        assert False, 'help request not arrived'


def test_simulation():
    idx = len(client._signals)
    client.tell('simulate', '', 'read', 'sim')
    for name, _data, _exc in client.iter_signals(idx, timeout=5.0):
        if name == 'simresult':
            return<|MERGE_RESOLUTION|>--- conflicted
+++ resolved
@@ -65,12 +65,8 @@
 
 
 def setup_module():
-<<<<<<< HEAD
-    global client  # pylint: disable=global-statement
-=======
     # pylint: disable=global-statement
     global client
->>>>>>> 0c9a6fc5
     client = TestClient()
     client.connect(ConnectionData('localhost', getDaemonPort(), 'user', 'user'))
     assert ('connected', None, None) in client._signals
