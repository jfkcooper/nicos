description = 'HERMES timer and counter channels'
group = 'optional'
display_order = 5

tango_base = 'tango://phys.hermes.jcns.fz-juelich.de:10000/hermes/'

sysconfig = dict(datasinks = ['n110_imagesink'])

devices = dict(
    timer = device('nicos.devices.entangle.TimerChannel',
        description = 'JCNS counter card timer.',
        tangodevice = tango_base + 'jcns_counter/timer',
    ),
    counter0 = device('nicos.devices.entangle.CounterChannel',
        description = 'JCNS counter card channel 0.',
        tangodevice = tango_base + 'jcns_counter/channel0',
        type = 'counter',
    ),
    counter1 = device('nicos.devices.entangle.CounterChannel',
        description = 'JCNS counter card channel 1.',
        tangodevice = tango_base + 'jcns_counter/channel1',
        type = 'counter',
    ),
    counter2 = device('nicos.devices.entangle.CounterChannel',
        description = 'JCNS counter card channel 2.',
        tangodevice = tango_base + 'jcns_counter/channel2',
        type = 'counter',
    ),
    counter3 = device('nicos.devices.entangle.CounterChannel',
        description = 'JCNS counter card channel 3.',
        tangodevice = tango_base + 'jcns_counter/channel3',
        type = 'counter',
    ),
    counter4 = device('nicos.devices.entangle.CounterChannel',
        description = 'JCNS counter card channel 4.',
        tangodevice = tango_base + 'jcns_counter/channel4',
        type = 'counter',
    ),
    tofcounter = device('nicos_jcns.hermes.devices.n110_counter.TOFChannel',
        description = 'N110 counter card with 5 time-of-flight channels.',
<<<<<<< HEAD
        tangodevice = tango_base + 'n110_counter/channels',
=======
        tangodevice = tango_base + 'n110_counter/tof_channel',
>>>>>>> 5de232da
    ),
    tofcounter_rate = device('nicos.devices.generic.RateChannel',
        description = 'Full N110 counts and rate',
    ),
    tofcounter_roirate = device('nicos.devices.generic.RateRectROIChannel',
        description = 'N110 counts and rate in region of interest.',
    ),
    counters = device('nicos.devices.generic.detector.Detector',
        description = 'HERMES counter channels.',
        counters = ['counter0', 'counter1', 'counter2', 'counter3',
                    'counter4', 'tofcounter_rate', 'tofcounter_roirate'],
        images = ['tofcounter'],
        timers = ['timer'],
        postprocess = [('tofcounter_rate', 'tofcounter', 'timer'),
                       ('tofcounter_roirate', 'tofcounter', 'timer')],
    ),
    n110_imagesink = device('nicos_jcns.hermes.devices.n110_counter.ImageSink',
        description = 'Saves image data provided by the N110 TOF counter card '
        'in a text file.',
        filenametemplate = [
            '%(Exp.users)s_%(session.experiment.sample.filename)s_'
            '%(scancounter)s.%(pointnumber)s.n110',
        ],
        detectors = ['counters'],
    ),
)

startupcode = '''
AddDetector(counters)
'''<|MERGE_RESOLUTION|>--- conflicted
+++ resolved
@@ -38,11 +38,7 @@
     ),
     tofcounter = device('nicos_jcns.hermes.devices.n110_counter.TOFChannel',
         description = 'N110 counter card with 5 time-of-flight channels.',
-<<<<<<< HEAD
-        tangodevice = tango_base + 'n110_counter/channels',
-=======
         tangodevice = tango_base + 'n110_counter/tof_channel',
->>>>>>> 5de232da
     ),
     tofcounter_rate = device('nicos.devices.generic.RateChannel',
         description = 'Full N110 counts and rate',
