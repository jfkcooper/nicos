build/
dist/

__pycache__/
*.egg-info
*.log
*.log.gz
*.log.bz2
*.pid
MANIFEST
/nicos.conf
nicos/RELEASE-VERSION

log/

/data/

doc/build/
doc/source/auto
doc/source/nicos_*/**/setups

.coverage.*
.coverage
.cache/
.pytest_cache/
htmlcov/
test/root/
pylint_*.txt

\#*
.#*
*.o
*.a
*.moc
*.so
*.so.*
*.pyd
*~
*.swp

#Eclipse:
.project
.pydevproject
.cproject
.settings/
TAGS

#SCITE
SciTEDirectory.properties

#mprof/kernprof/line_profile
mprofile_*.dat
*.prof
*.lprof

#PyCharm
.idea/

<<<<<<< HEAD
#MacOS
=======
__pycache__

#MacOs
>>>>>>> c5e76f23
.DS_Store<|MERGE_RESOLUTION|>--- conflicted
+++ resolved
@@ -1,7 +1,7 @@
 build/
 dist/
 
-__pycache__/
+*.pyc
 *.egg-info
 *.log
 *.log.gz
@@ -17,10 +17,9 @@
 
 doc/build/
 doc/source/auto
-doc/source/nicos_*/**/setups
+doc/source/nicos_*/*/setups
 
 .coverage.*
-.coverage
 .cache/
 .pytest_cache/
 htmlcov/
@@ -56,11 +55,7 @@
 #PyCharm
 .idea/
 
-<<<<<<< HEAD
-#MacOS
-=======
 __pycache__
 
 #MacOs
->>>>>>> c5e76f23
 .DS_Store